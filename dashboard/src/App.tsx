import { BrowserRouter as Router, Routes, Route, Navigate } from 'react-router-dom';
import { CssBaseline } from '@mui/material';
import { AuthProvider } from './contexts/AuthContext';
import { ThemeProvider } from './contexts/ThemeContext';
import { BranchProvider } from './contexts/BranchContext';
import { SuperadminAuthProvider } from './contexts/SuperadminAuthContext';
import Login from './components/Login';
import Signup from './components/Signup';
import ForgotPassword from './components/ForgotPassword';
import Dashboard from './pages/Dashboard';
import LandingPage from './pages/LandingPage';
import Settings from './pages/Settings';
import SettingsMain from './pages/settings/SettingsMain';
import ServicesPage from './pages/settings/services/ServicesPage';
import ServiceNewPage from './pages/settings/services/ServiceNewPage';
import ServiceCategoryPage from './pages/settings/services/ServiceCategoryPage';
import ServiceEditPage from './pages/settings/services/ServiceEditPage';
import PositionsPage from './pages/settings/positions/PositionsPage';
import PositionFormPage from './pages/settings/positions/PositionFormPage';
import StaffPage from './pages/settings/staff/StaffPage';
import StaffFormPage from './pages/settings/staff/StaffFormPage';
import EmployeeDetailPage from './pages/employee/EmployeeDetailPage';
import ResourcesPage from './pages/settings/resources/ResourcesPage';
import WorkSchedulePage from './pages/settings/work-schedule/WorkSchedulePage';
import CategoriesPage from './pages/settings/categories/CategoriesPage';
import ClientCategoriesPage from './pages/settings/categories/ClientCategoriesPage';
import AppointmentCategoriesPage from './pages/settings/categories/AppointmentCategoriesPage';
import EventCategoriesPage from './pages/settings/categories/EventCategoriesPage';
import ExpenseCategoriesPage from './pages/settings/categories/ExpenseCategoriesPage';
import LocationSettingsPage from './pages/settings/location-settings/LocationSettingsPage';
import BranchManagementPage from './pages/settings/branches/BranchManagementPage';
import BranchFormPage from './pages/settings/branches/BranchFormPage';
import AppointmentCalendarSettingsPage from './pages/settings/appointment-calendar/AppointmentCalendarSettingsPage';
import WhatsAppSettingsPage from './pages/settings/whatsapp/WhatsAppSettingsPage';
import Profile from './pages/Profile';
import Clients from './pages/Clients';
import ContactsPage from './pages/contacts/ContactsPage';
import ExpenseContactsPage from './pages/contacts/ExpenseContactsPage';
import BookingLinks from './pages/BookingLinks';
import OnlineBooking from './pages/OnlineBooking';
import AppointmentsPage from './pages/appointments/AppointmentsPage';
import SetupWizard from './components/SetupWizard/SetupWizard';
import PrivateRoute from './components/PrivateRoute';
import { ClientAuthProvider } from './contexts/ClientAuthContext';
import ClientProtectedRoute from './components/client/ClientProtectedRoute';
import ClientLogin from './pages/client/ClientLogin';
import ClientVerify from './pages/client/ClientVerify';
import ClientDashboard from './pages/client/ClientDashboard';
import ProductsPage from './pages/products/ProductsPage';
import ProductFormPage from './pages/products/ProductFormPage';
import ProductCategoriesPage from './pages/products/ProductCategoriesPage';
import BarcodePrintPage from './pages/products/BarcodePrintPage';
import FinanceAccountsPage from './pages/finance/FinanceAccountsPage';
import FinanceTransactionsPage from './pages/finance/FinanceTransactionsPage';
import TransfersPage from './pages/finance/TransfersPage';
import FinanceReportsPage from './pages/finance/FinanceReportsPage';
import FinanceReportsPageEnhanced from './pages/finance/FinanceReportsPageEnhanced';
import InvoicesPage from './pages/finance/InvoicesPage';
import InvoiceFormPage from './pages/finance/InvoiceFormPage';
import InvoiceDetailPage from './pages/finance/InvoiceDetailPage';
import InventoryPage from './pages/inventory/InventoryPage';
import AnalyticsPage from './pages/analytics/AnalyticsPage';
import POSPage from './pages/pos/POSPage';
import CashRegisterPage from './pages/register/CashRegisterPage';
import ExpenseManagementPage from './pages/finance/expense/ExpenseManagementPage';
import FinanceExpenseCategoriesPage from './pages/finance/expense/ExpenseCategoriesPage';
import NewExpensePage from './pages/finance/expense/NewExpensePage';
import FinanceOverviewPage from './pages/finance/FinanceOverviewPage';

// Import debug utilities (development only)
if (process.env.NODE_ENV === 'development') {
  import('./debug/checkAppointment');
  import('./debug/checkBranches');
  import('./debug/checkAppointmentQueries');
  import('./debug/fixBranchData');
  import('./debug/debugBranchIssue');
  import('./debug/checkStaffAssignments');
  import('./debug/checkAppointmentData');
}
import DashboardLayout from './layouts/DashboardLayout';
import SuperadminLayout from './layouts/SuperadminLayout';
import SuperadminLogin from './pages/superadmin/SuperadminLogin';
import SuperadminDashboard from './pages/superadmin/SuperadminDashboard';
<<<<<<< HEAD
=======
import BusinessListPage from './pages/superadmin/BusinessListPage';
import BusinessDetailPage from './pages/superadmin/BusinessDetailPage';
import PricingManagementPage from './pages/superadmin/PricingManagementPage';
import AnnouncementsPage from './pages/superadmin/AnnouncementsPage';
>>>>>>> 70b55e49
import SuperadminProtectedRoute from './components/superadmin/SuperadminProtectedRoute';
import CreateSuperadminTemp from './components/superadmin/CreateSuperadminTemp';
import PageTransition from './components/PageTransition';
import PublicBookingWrapper from './pages/public/PublicBookingWrapper';
import { ToastContainer } from 'react-toastify';
import 'react-toastify/dist/ReactToastify.css';
import './styles/toastify-rtl.css';
import './styles/sidebar.css';
import './styles/rtl-layout.css';
import { initializeUserOnAuth } from './utils/initializeUser';
import { checkAndMigrateUserClaims } from './utils/migrateUserClaims';
import { onAuthStateChanged } from 'firebase/auth';
import { auth } from './config/firebase';
import './utils/clientBranchFix'; // Import for global debugging functions
import './utils/createSuperadminDev'; // Import for superadmin creation in dev
<<<<<<< HEAD
=======
import './utils/fixBookingLinkUrls'; // Import for fixing booking link URLs
import './utils/debugBookingLinks'; // Import for debugging booking links
import './utils/syncStaffBranches'; // Import for syncing staff-branch assignments
import './utils/fixMissingClients'; // Import for fixing missing clients from online booking
import './utils/debugSidebar'; // Import for debugging sidebar menu items
>>>>>>> 70b55e49

// Initialize user document creation on auth state change
initializeUserOnAuth();

<<<<<<< HEAD
// Make createSuperadminDev available globally in development
=======
// Make utility functions available globally in development
>>>>>>> 70b55e49
if (import.meta.env.DEV) {
  import('./utils/createSuperadminDev').then(module => {
    (window as any).createSuperadminDev = module.createSuperadminDev;
    console.log('✅ Superadmin creation tool loaded. Use createSuperadminDev() in console.');
  });
<<<<<<< HEAD
=======
  
  import('./utils/fixBookingLinkUrls').then(module => {
    (window as any).fixBookingLinkUrls = module.fixBookingLinkUrls;
    console.log('✅ Booking link URL fix tool loaded. Use fixBookingLinkUrls() in console.');
  });
  
  import('./utils/debugBookingLinks').then(module => {
    (window as any).debugBookingLinks = module.debugBookingLinks;
    console.log('✅ Booking link debug tool loaded. Use debugBookingLinks(companyId) in console.');
  });
>>>>>>> 70b55e49
}

// Check and migrate claims for existing users
onAuthStateChanged(auth, async (user) => {
  if (user) {
    // Wait a moment for auth to stabilize
    setTimeout(async () => {
      const migrated = await checkAndMigrateUserClaims();
      if (migrated) {
        console.log('User claims migrated successfully');
      }
    }, 1000);
  }
});

// RTL support
import rtlPlugin from 'stylis-plugin-rtl';
import { CacheProvider } from '@emotion/react';
import createCache from '@emotion/cache';
import { prefixer } from 'stylis';

// Create rtl cache
const cacheRtl = createCache({
  key: 'muirtl',
  stylisPlugins: [prefixer, rtlPlugin],
});

function App() {
  const urlHash = import.meta.env.VITE_SUPERADMIN_URL_HASH;
  const superadminBasePath = `/sa-${urlHash}`;

  return (
    <CacheProvider value={cacheRtl}>
      <Router>
        <SuperadminAuthProvider>
          <AuthProvider>
            <ThemeProvider>
              <BranchProvider>
                <CssBaseline />
                <Routes>
<<<<<<< HEAD
=======
                  {/* Public Booking Routes - No Auth Required */}
                  <Route path="/book/:companySlug/:linkSlug" element={
                    <PageTransition>
                      <PublicBookingWrapper />
                    </PageTransition>
                  } />
                  
                  {/* Client Portal Routes */}
                  <Route path="/client/login" element={
                    <ClientAuthProvider>
                      <PageTransition>
                        <ClientLogin />
                      </PageTransition>
                    </ClientAuthProvider>
                  } />
                  <Route path="/client/verify" element={
                    <ClientAuthProvider>
                      <PageTransition>
                        <ClientVerify />
                      </PageTransition>
                    </ClientAuthProvider>
                  } />
                  <Route path="/client/dashboard" element={
                    <ClientAuthProvider>
                      <ClientProtectedRoute>
                        <PageTransition>
                          <ClientDashboard />
                        </PageTransition>
                      </ClientProtectedRoute>
                    </ClientAuthProvider>
                  } />
                  <Route path="/client" element={<Navigate to="/client/login" replace />} />
                  
>>>>>>> 70b55e49
                  {/* Regular Routes */}
                  <Route path="/" element={<Navigate to="/dashboard" replace />} />
                  <Route path="/login" element={
                    <PageTransition>
                      <Login />
                    </PageTransition>
                  } />
                  <Route path="/signup" element={
                    <PageTransition>
                      <Signup />
                    </PageTransition>
                  } />
                  <Route path="/forgot-password" element={
                    <PageTransition>
                      <ForgotPassword />
                    </PageTransition>
                  } />
                  
                  {/* TEMPORARY - Remove in production */}
                  <Route path="/create-superadmin-temp" element={
                    <PageTransition>
                      <CreateSuperadminTemp />
                    </PageTransition>
                  } />
                  
                  {/* Superadmin Routes */}
                  <Route path={`${superadminBasePath}/login`} element={
                    <PageTransition>
                      <SuperadminLogin />
                    </PageTransition>
                  } />
                  <Route
                    path={`${superadminBasePath}/*`}
                    element={
                      <SuperadminProtectedRoute>
                        <SuperadminLayout />
                      </SuperadminProtectedRoute>
                    }
                  >
                    <Route path="dashboard" element={
                      <PageTransition>
                        <SuperadminDashboard />
                      </PageTransition>
                    } />
<<<<<<< HEAD
=======
                    <Route path="businesses" element={
                      <PageTransition>
                        <BusinessListPage />
                      </PageTransition>
                    } />
                    <Route path="businesses/active" element={
                      <PageTransition>
                        <BusinessListPage />
                      </PageTransition>
                    } />
                    <Route path="businesses/suspended" element={
                      <PageTransition>
                        <BusinessListPage />
                      </PageTransition>
                    } />
                    <Route path="businesses/pending" element={
                      <PageTransition>
                        <BusinessListPage />
                      </PageTransition>
                    } />
                    <Route path="businesses/:businessId" element={
                      <PageTransition>
                        <BusinessDetailPage />
                      </PageTransition>
                    } />
                    <Route path="pricing/plans" element={
                      <PageTransition>
                        <PricingManagementPage />
                      </PageTransition>
                    } />
                    <Route path="pricing/overrides" element={
                      <PageTransition>
                        <PricingManagementPage />
                      </PageTransition>
                    } />
                    <Route path="pricing/addons" element={
                      <PageTransition>
                        <PricingManagementPage />
                      </PageTransition>
                    } />
                    <Route path="pricing/promotions" element={
                      <PageTransition>
                        <PricingManagementPage />
                      </PageTransition>
                    } />
                    <Route path="communications/announcements" element={
                      <PageTransition>
                        <AnnouncementsPage />
                      </PageTransition>
                    } />
>>>>>>> 70b55e49
                    <Route path="" element={<Navigate to="dashboard" replace />} />
                  </Route>
              <Route
                element={
                  <PrivateRoute>
                    <DashboardLayout />
                  </PrivateRoute>
                }
              >
                <Route path="/dashboard" element={
                  <PageTransition>
                    <Dashboard />
                  </PageTransition>
                } />
                <Route path="/clients" element={
                  <PageTransition>
                    <Clients />
                  </PageTransition>
                } />
                <Route path="/contacts" element={
                  <PageTransition>
                    <ContactsPage />
                  </PageTransition>
                } />
                <Route path="/booking-links" element={
                  <PageTransition>
                    <BookingLinks />
                  </PageTransition>
                } />
                <Route path="/online-booking" element={
                  <PageTransition>
                    <OnlineBooking />
                  </PageTransition>
                } />
                <Route path="/appointments" element={
                  <PageTransition>
                    <AppointmentsPage />
                  </PageTransition>
                } />
                <Route path="/analytics" element={
                  <PageTransition>
                    <AnalyticsPage />
                  </PageTransition>
                } />
                <Route path="/projects" element={
                  <PageTransition>
                    <div>Projects Page - Coming Soon</div>
                  </PageTransition>
                } />
                <Route path="/inventory" element={
                  <PageTransition>
                    <InventoryPage />
                  </PageTransition>
                } />
                <Route path="/products" element={
                  <PageTransition>
                    <ProductsPage />
                  </PageTransition>
                } />
                <Route path="/products/new" element={
                  <PageTransition>
                    <ProductFormPage />
                  </PageTransition>
                } />
                <Route path="/products/:productId/edit" element={
                  <PageTransition>
                    <ProductFormPage />
                  </PageTransition>
                } />
                <Route path="/products/categories" element={
                  <PageTransition>
                    <ProductCategoriesPage />
                  </PageTransition>
                } />
                <Route path="/products/barcode-printing" element={
                  <PageTransition>
                    <BarcodePrintPage />
                  </PageTransition>
                } />
                <Route path="/finance" element={
                  <PageTransition>
                    <FinanceOverviewPage />
                  </PageTransition>
                } />
                <Route path="/finance/accounts" element={
                  <PageTransition>
                    <FinanceAccountsPage />
                  </PageTransition>
                } />
                <Route path="/finance/transactions" element={
                  <PageTransition>
                    <FinanceTransactionsPage />
                  </PageTransition>
                } />
                <Route path="/finance/transfers" element={
                  <PageTransition>
                    <TransfersPage />
                  </PageTransition>
                } />
                <Route path="/finance/pos" element={
                  <PageTransition>
                    <POSPage />
                  </PageTransition>
                } />
                
                {/* Cash Register */}
                <Route path="/register" element={
                  <PageTransition>
                    <CashRegisterPage />
                  </PageTransition>
                } />
                
                <Route path="/finance/reports" element={
                  <PageTransition>
                    <FinanceReportsPageEnhanced />
                  </PageTransition>
                } />
                <Route path="/finance/cash-register" element={
                  <PageTransition>
                    <CashRegisterPage />
                  </PageTransition>
                } />
                <Route path="/finance/expenses" element={
                  <PageTransition>
                    <ExpenseManagementPage />
                  </PageTransition>
                } />
                <Route path="/finance/expense/categories" element={
                  <PageTransition>
                    <FinanceExpenseCategoriesPage />
                  </PageTransition>
                } />
                <Route path="/finance/expense/new" element={
                  <PageTransition>
                    <NewExpensePage />
                  </PageTransition>
                } />
                <Route path="/finance/expense/contacts" element={
                  <PageTransition>
                    <ExpenseContactsPage />
                  </PageTransition>
                } />
                <Route path="/finance/invoices" element={
                  <PageTransition>
                    <InvoicesPage />
                  </PageTransition>
                } />
                <Route path="/finance/invoices/new" element={
                  <PageTransition>
                    <InvoiceFormPage />
                  </PageTransition>
                } />
                <Route path="/finance/invoices/:invoiceId/edit" element={
                  <PageTransition>
                    <InvoiceFormPage />
                  </PageTransition>
                } />
                <Route path="/finance/invoices/:invoiceId" element={
                  <PageTransition>
                    <InvoiceDetailPage />
                  </PageTransition>
                } />
                <Route path="/settings" element={
                  <PageTransition>
                    <SettingsMain />
                  </PageTransition>
                } />
                <Route path="/settings/company" element={
                  <PageTransition>
                    <Settings />
                  </PageTransition>
                } />
                <Route path="/settings/services" element={
                  <PageTransition>
                    <ServicesPage />
                  </PageTransition>
                } />
                <Route path="/settings/services/new" element={
                  <PageTransition>
                    <ServiceNewPage />
                  </PageTransition>
                } />
                <Route path="/settings/services/category/:categoryId" element={
                  <PageTransition>
                    <ServiceCategoryPage />
                  </PageTransition>
                } />
                <Route path="/settings/services/edit/:serviceId" element={
                  <PageTransition>
                    <ServiceEditPage />
                  </PageTransition>
                } />
                <Route path="/settings/positions" element={
                  <PageTransition>
                    <PositionsPage />
                  </PageTransition>
                } />
                <Route path="/settings/positions/new" element={
                  <PageTransition>
                    <PositionFormPage />
                  </PageTransition>
                } />
                <Route path="/settings/positions/edit/:positionId" element={
                  <PageTransition>
                    <PositionFormPage />
                  </PageTransition>
                } />
                <Route path="/settings/staff" element={
                  <PageTransition>
                    <StaffPage />
                  </PageTransition>
                } />
                <Route path="/settings/staff/new" element={
                  <PageTransition>
                    <StaffFormPage />
                  </PageTransition>
                } />
                <Route path="/settings/staff/edit/:staffId" element={
                  <PageTransition>
                    <StaffFormPage />
                  </PageTransition>
                } />
                <Route path="/employee/:employeeId" element={
                  <PageTransition>
                    <EmployeeDetailPage />
                  </PageTransition>
                } />
                <Route path="/settings/resources" element={
                  <PageTransition>
                    <ResourcesPage />
                  </PageTransition>
                } />
                <Route path="/settings/work-schedule" element={
                  <PageTransition>
                    <WorkSchedulePage />
                  </PageTransition>
                } />
                <Route path="/settings/categories" element={
                  <PageTransition>
                    <CategoriesPage />
                  </PageTransition>
                } />
                <Route path="/settings/categories/clients" element={
                  <PageTransition>
                    <ClientCategoriesPage />
                  </PageTransition>
                } />
                <Route path="/settings/categories/appointments" element={
                  <PageTransition>
                    <AppointmentCategoriesPage />
                  </PageTransition>
                } />
                <Route path="/settings/categories/events" element={
                  <PageTransition>
                    <EventCategoriesPage />
                  </PageTransition>
                } />
                <Route path="/settings/categories/expenses" element={
                  <PageTransition>
                    <ExpenseCategoriesPage />
                  </PageTransition>
                } />
                <Route path="/settings/location-settings" element={
                  <PageTransition>
                    <LocationSettingsPage />
                  </PageTransition>
                } />
                <Route path="/settings/branches" element={
                  <PageTransition>
                    <BranchManagementPage />
                  </PageTransition>
                } />
                <Route path="/settings/branches/new" element={
                  <PageTransition>
                    <BranchFormPage />
                  </PageTransition>
                } />
                <Route path="/settings/branches/:branchId/edit" element={
                  <PageTransition>
                    <BranchFormPage />
                  </PageTransition>
                } />
                <Route path="/settings/appointment-calendar" element={
                  <PageTransition>
                    <AppointmentCalendarSettingsPage />
                  </PageTransition>
                } />
                <Route path="/settings/whatsapp" element={
                  <PageTransition>
                    <WhatsAppSettingsPage />
                  </PageTransition>
                } />
                <Route path="/employee/:employeeId/schedule" element={
                  <PageTransition>
                    <EmployeeDetailPage />
                  </PageTransition>
                } />
                <Route path="/profile" element={
                  <PageTransition>
                    <Profile />
                  </PageTransition>
                } />
              </Route>
              <Route path="/landing" element={
                <PageTransition>
                  <LandingPage />
                </PageTransition>
              } />
              <Route path="/setup" element={
                <PrivateRoute>
                  <PageTransition>
                    <SetupWizard />
                  </PageTransition>
                </PrivateRoute>
              } />
                </Routes>
                <ToastContainer
                  position="top-center"
                  autoClose={5000}
                  hideProgressBar={false}
                  newestOnTop
                  closeOnClick
                  rtl
                  pauseOnFocusLoss
                  draggable
                  pauseOnHover
                  theme="colored"
                  style={{
                    fontFamily: 'Tajawal, sans-serif',
                  }}
                />
              </BranchProvider>
            </ThemeProvider>
          </AuthProvider>
        </SuperadminAuthProvider>
      </Router>
    </CacheProvider>
  );
}

export default App;<|MERGE_RESOLUTION|>--- conflicted
+++ resolved
@@ -81,13 +81,10 @@
 import SuperadminLayout from './layouts/SuperadminLayout';
 import SuperadminLogin from './pages/superadmin/SuperadminLogin';
 import SuperadminDashboard from './pages/superadmin/SuperadminDashboard';
-<<<<<<< HEAD
-=======
 import BusinessListPage from './pages/superadmin/BusinessListPage';
 import BusinessDetailPage from './pages/superadmin/BusinessDetailPage';
 import PricingManagementPage from './pages/superadmin/PricingManagementPage';
 import AnnouncementsPage from './pages/superadmin/AnnouncementsPage';
->>>>>>> 70b55e49
 import SuperadminProtectedRoute from './components/superadmin/SuperadminProtectedRoute';
 import CreateSuperadminTemp from './components/superadmin/CreateSuperadminTemp';
 import PageTransition from './components/PageTransition';
@@ -103,30 +100,21 @@
 import { auth } from './config/firebase';
 import './utils/clientBranchFix'; // Import for global debugging functions
 import './utils/createSuperadminDev'; // Import for superadmin creation in dev
-<<<<<<< HEAD
-=======
 import './utils/fixBookingLinkUrls'; // Import for fixing booking link URLs
 import './utils/debugBookingLinks'; // Import for debugging booking links
 import './utils/syncStaffBranches'; // Import for syncing staff-branch assignments
 import './utils/fixMissingClients'; // Import for fixing missing clients from online booking
 import './utils/debugSidebar'; // Import for debugging sidebar menu items
->>>>>>> 70b55e49
 
 // Initialize user document creation on auth state change
 initializeUserOnAuth();
 
-<<<<<<< HEAD
-// Make createSuperadminDev available globally in development
-=======
 // Make utility functions available globally in development
->>>>>>> 70b55e49
 if (import.meta.env.DEV) {
   import('./utils/createSuperadminDev').then(module => {
     (window as any).createSuperadminDev = module.createSuperadminDev;
     console.log('✅ Superadmin creation tool loaded. Use createSuperadminDev() in console.');
   });
-<<<<<<< HEAD
-=======
   
   import('./utils/fixBookingLinkUrls').then(module => {
     (window as any).fixBookingLinkUrls = module.fixBookingLinkUrls;
@@ -137,7 +125,6 @@
     (window as any).debugBookingLinks = module.debugBookingLinks;
     console.log('✅ Booking link debug tool loaded. Use debugBookingLinks(companyId) in console.');
   });
->>>>>>> 70b55e49
 }
 
 // Check and migrate claims for existing users
@@ -178,8 +165,6 @@
               <BranchProvider>
                 <CssBaseline />
                 <Routes>
-<<<<<<< HEAD
-=======
                   {/* Public Booking Routes - No Auth Required */}
                   <Route path="/book/:companySlug/:linkSlug" element={
                     <PageTransition>
@@ -212,8 +197,6 @@
                     </ClientAuthProvider>
                   } />
                   <Route path="/client" element={<Navigate to="/client/login" replace />} />
-                  
->>>>>>> 70b55e49
                   {/* Regular Routes */}
                   <Route path="/" element={<Navigate to="/dashboard" replace />} />
                   <Route path="/login" element={
@@ -258,8 +241,6 @@
                         <SuperadminDashboard />
                       </PageTransition>
                     } />
-<<<<<<< HEAD
-=======
                     <Route path="businesses" element={
                       <PageTransition>
                         <BusinessListPage />
@@ -310,7 +291,6 @@
                         <AnnouncementsPage />
                       </PageTransition>
                     } />
->>>>>>> 70b55e49
                     <Route path="" element={<Navigate to="dashboard" replace />} />
                   </Route>
               <Route
