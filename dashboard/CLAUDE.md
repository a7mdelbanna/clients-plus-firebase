# Claude Project Instructions - Clients+ Dashboard

## Project Overview
This is a Firebase-based multi-tenant SaaS dashboard for Clients+, a platform designed for Egyptian businesses to manage their operations, clients, projects, and employees. The application supports both Arabic and English with RTL/LTR layout switching.

## Current Status (Last Updated: 2025-07-23 - Early Morning)

### Completed Features
1. **Authentication System**
   - ✅ Login with email/password
   - ✅ Signup with automatic company creation
   - ✅ Password reset functionality
   - ✅ Arabic/English language toggle
   - ✅ Remember me functionality
   - ✅ Secure route protection
   - ✅ Firebase security rules for multi-tenant access

2. **Multi-tenant Architecture**
   - ✅ Company-based data isolation
   - ✅ Role-based access control (RBAC)
   - ✅ User permissions system
   - ✅ Company-specific theming with persistence
   - ✅ Firestore security rules implemented and deployed

3. **Setup Wizard**
   - ✅ Multi-step onboarding process
   - ✅ Business information collection
   - ✅ Branch/location management
   - ✅ Team size configuration
   - ✅ Theme selection with real-time preview
   - ✅ Real-time validation
   - ✅ Progress saving
   - ✅ Setup completion and redirect to dashboard

4. **Animated Dashboard**
   - ✅ Modern animated UI with Framer Motion
   - ✅ Real-time statistics with CountUp animations
   - ✅ Interactive cards and components
   - ✅ Dark/Light mode support
   - ✅ Responsive design
   - ✅ RTL/LTR support
   - ✅ Welcome section with user info
   - ✅ Quick action buttons
   - ✅ Recent activities feed
   - ✅ Floating action button (FAB)

5. **Interactive Sidebar Navigation**
   - ✅ Animated collapsible sidebar
   - ✅ Main navigation with icons
   - ✅ Expandable sub-menus
   - ✅ Active state indicators
   - ✅ Badge notifications
   - ✅ User profile section with logout
   - ✅ Responsive mobile menu
   - ✅ RTL/LTR support

6. **Settings Page**
   - ✅ Tabbed interface for different settings
   - ✅ Company information management
   - ✅ Theme selection with live preview
   - ✅ Theme persistence in Firestore
   - ✅ Dark/Light mode toggle
   - ✅ Language & region settings (UI ready)
   - ✅ Notification preferences (UI ready)
   - ✅ Security settings (UI ready)

7. **Enhanced User Profile System (2025-07-23)**
   - ✅ **Complete Profile Management**:
     - Profile photo upload to Firebase Storage with real-time updates
     - Edit comprehensive profile information (first name, last name, display name)
     - Contact information management (phone, location, bio)
     - Email display (non-editable with verification status)
   - ✅ **Modern UX Design**:
     - Header section with large avatar (140x140), user info, and quick stats
     - Organized form sections (Basic Information, Contact Information, About)
     - Sidebar with Security & Account settings and Account Statistics
     - Enhanced visual hierarchy with proper spacing and typography
   - ✅ **Security Features**:
     - Password change functionality with validation and re-authentication
     - Two-factor authentication placeholder (Coming Soon)
     - Password change button clearly visible on separate line
   - ✅ **User Role Detection**:
     - Dynamic role identification (Owner, Admin, Manager, Employee, Receptionist)
     - Company ownership verification from Firestore
     - Color-coded role chips with Arabic/English support
     - Automatic role determination with fallback logic
   - ✅ **Account Statistics**:
     - Profile completion percentage calculation
     - Total login count tracking
     - Account type display with appropriate colors
     - Member since and last active dates with consistent formatting
   - ✅ **Data Integration**:
     - Complete Firestore user document integration
     - Real-time profile data loading and saving
     - Proper error handling and toast notifications
     - RTL/LTR layout support maintained throughout

### Recent Fixes & Improvements
- ✅ Fixed Firebase permissions error during company creation
- ✅ Fixed input field spacing issues in setup wizard
- ✅ Fixed business form layout with proper field arrangement
- ✅ Fixed address field alignment and consistent heights
- ✅ Fixed setup completion redirect loop issue
- ✅ Fixed missing CircularProgress import error
- ✅ Fixed sidebar spacing issues (both collapsed and expanded states)
- ✅ Fixed user profile section visibility in sidebar
- ✅ Fixed theme persistence after page refresh
- ✅ Updated Firestore security rules to allow owners to update company
- ✅ Fixed theme selection highlighting in Settings
- ✅ Fixed floating action button to use current theme colors
- ✅ Added comprehensive error handling and logging

### Recent Additions (2025-07-15)

#### Firebase Storage Authentication Fix
   - ✓ Created `signupWithCompany` Cloud Function for proper user creation with claims
   - ✓ Updated signup flow to use Cloud Function ensuring all users get `companyId` claim
   - ✓ Fixed storage rules to properly validate custom claims
   - ✓ Added automatic claims migration for existing users
   - ✓ Resolved 403 Forbidden errors for image uploads

#### Service Image Upload serverTimestamp() Fix
   - ✓ Fixed Firebase error when updating services with image arrays
   - ✓ Changed `serverTimestamp()` to `Timestamp.now()` in image upload component
   - ✓ Service editing now works without Firebase validation errors
   - ✓ Updated documentation with serverTimestamp() array limitation

### Recent Additions (2025-07-16)

#### Positions Management System
   - ✓ Created simplified positions system with name and description only
   - ✓ Implemented multi-language translation support (14 languages)
   - ✓ Designed consistent UI pattern for name/description fields
   - ✓ Fixed Firebase undefined field errors for optional fields
   - ✓ Added proper conditional field inclusion to avoid Firestore errors

#### Enhanced Employee Management System (Altiego-based)
   - ✓ Replaced basic employee system with comprehensive staff management
   - ✓ Advanced filtering by position, status, access level, and search
   - ✓ Role-based access control with 6 access levels (Employee, Administrator, etc.)
   - ✓ Enhanced employee detail page with 6 tabs:
     - Information: Profile management, avatar upload, access control
     - Services: Service assignment with search, filter, and category grouping
     - Online Booking: Booking configuration (placeholder)
     - Additional Info: Personal details (placeholder)
     - Settings: Employee settings (placeholder)
     - Schedule: Full schedule management with templates, calendar view, and working hours
   - ✓ Real-time online booking toggle from staff list
   - ✓ Schedule status display with direct links
   - ✓ Service count tracking
   - ✓ Invitation system for granting access
   - ✓ Enhanced data model with schedule, services, and booking fields
   - ✓ Duplicate Detection System (2025-07-18):
     - Smart client duplicate detection using phone, email, name, and DOB matching
     - Levenshtein distance algorithm for fuzzy name matching
     - Score-based duplicate detection with configurable thresholds
     - Warning dialog showing potential duplicates with match details
     - Block/warn/allow actions based on match confidence
     - Visual duplicate match cards with avatars and match scores
     - Integrated seamlessly into client form submission workflow
   - ✓ Client Form Fixes (2025-07-18):
     - Fixed email field focus loss with memoized EmailField component
     - Fixed FieldRow scope error in EmailField component
     - Fixed interactive sliders in Preferences tab (volume and temperature)
     - Removed conflicting {...field} spread in slider components
     - All form fields now working correctly without UI glitches
   - ✓ Schedule Tab Implementation:
     - Schedule templates (Full-time, Morning, Evening, Weekend, Custom)
     - Date and time pickers for schedule setup
     - Working days selection with interactive chips
     - Calendar view with week/month toggle
     - "Scheduled until" date tracking
     - Auto-navigation from "Add to schedule" option
     - Clear schedule functionality
   - ✓ Enhanced Schedule Tab with Dot Grid System (2025-07-16):
     - 7x24 interactive dot grid (7 days × 24 hours)
     - Each dot represents one hour slot
     - Manual mode: Click dots to toggle working/not working
     - Template mode: Auto-fill based on selected template
     - Compact responsive UI that fits all screens
     - Template section moved above grid to save space
     - All fields on single line with proper labels
     - Time selection using dropdowns (hours 00-23, minutes in 15-min intervals)
     - Week selection using dropdowns (common periods: 1-52 weeks)
     - Copy schedule functionality with week dropdown
     - Visual hour totals per day
     - Legend for dot states (working/available)

### Recent Additions (2025-01-15)
1. **Real Company Data in Dashboard**
   - ✅ Created company.service.ts for fetching real statistics
   - ✅ Dashboard now shows actual client count, projects, and revenue
   - ✅ Proper loading states with skeleton UI
   - ✅ Smart "Quick Start" suggestions for new companies
   - ✅ Company name displayed in welcome section

2. **Clients Management System**
   - ✅ Complete CRUD operations for clients
   - ✅ Firestore security rules for multi-tenant access
   - ✅ ClientsList component with search, filter, and pagination
   - ✅ ClientForm with multi-tab interface (Basic, Address, Additional)
   - ✅ Real-time updates support
   - ✅ Export/Import placeholders
   - ✅ Connected dashboard "Add Client" button to navigate to Clients page
   - ✅ Empty states with actionable CTAs
   - ✅ Fixed Firestore permission errors with ensureUserDocument utility
   - ✅ Added automatic user document creation on login
   - ✅ Added manual fix button for permission issues
   - ✅ Created and deployed Firestore indexes for clients, projects, and invoices
   - ✅ Fixed all Grid component warnings by replacing with Box components

3. **Service Management System**
   - ✅ Complete service management architecture for beauty/salon businesses
   - ✅ Service categories with CRUD operations
   - ✅ Services with pricing, duration, and online booking settings
   - ✅ Multi-tab service creation/editing interface (6 tabs)
   - ✅ Real-time subscriptions for categories and services
   - ✅ Advanced service options (VAT, follow-up days, auto-deduction)
   - ✅ Resource management placeholders
   - ✅ Dynamic multi-language translation system:
     - Arabic as primary language (always selected)
     - Choose from 14 available languages
     - Dynamic translation fields based on selected languages
     - Flexible data structure supporting unlimited languages
     - Language selection with interactive chips UI
   - ✅ Multiple image upload system for services:
     - Upload up to 10 images per service
     - Set default/primary image
     - Image preview with delete functionality
     - Firebase Storage integration
     - Responsive image grid layout
     - Service images displayed in category listing
   - ✅ Fixed Firestore permission errors for empty collections
   - ✅ Fixed Firebase addDoc() undefined field errors
   - ✅ Fixed TypeScript import errors (import type)

4. **Positions Management System**
   - ✅ Complete CRUD operations for positions
   - ✅ Position service with real-time subscriptions
   - ✅ Positions list page with search and filtering
   - ✅ Create/Edit position form with two tabs (Basic Info, Translation)
   - ✅ Multi-language translation support (14 languages)
   - ✅ Position name and description fields
   - ✅ Staff count tracking per position
   - ✅ Firestore security rules for positions
   - ✅ Helper functions for getting translated position names/descriptions

### Recent Additions (2025-07-22 - Morning)

#### Employee Working Hours Integration in Appointments
   - ✓ **Time Slot Availability Based on Staff Schedule**:
     - Time slots now respect individual employee working hours
     - Slots outside employee working hours are visually disabled
     - Calendar week view shows unavailable slots with gray background
     - Prevents booking appointments outside staff scheduled hours
   - ✓ **Smart Time Slot Filtering**:
     - When selecting a specific employee, only their working hours are available
     - Non-working days show all slots as disabled
     - Working days show only slots within start/end times as available
     - Example: Employee working 09:00-17:00 → slots before 09:00 and after 17:00 are disabled
   - ✓ **Visual Feedback**:
     - Available slots: Normal appearance with hover effects
     - Unavailable slots: Gray background, reduced opacity, "not-allowed" cursor
     - Clear distinction between working and non-working hours
   - ✓ **Implementation Details**:
     - Updated `TimeSlotPicker` component to accept employee working hours
     - Modified `CalendarWeekView` to check individual time slots against schedule
     - Modified `CalendarDayView` with same working hours logic for daily view
     - Added `isTimeSlotAvailable` function for granular time checking
     - Maintains backward compatibility for employees without schedules

#### Branch Management System (Multi-branch Support)
   - ✓ **Complete Branch CRUD Operations**:
     - Branch management page at `/settings/branches`
     - Create new branches with wizard-style form
     - Edit existing branches
     - Activate/deactivate branches
     - Delete branches (except main branch)
   - ✓ **Branch Service (`branch.service.ts`)**:
     - Full CRUD operations with Firestore
     - Plan-based branch limits (trial: 2, basic: 3, pro: 5, enterprise: unlimited)
     - Legacy data structure support
     - Branch validation and counting
   - ✓ **Branch Management UI**:
     - List view showing all branches with status
     - Staff and service count per branch
     - Quick actions (edit, toggle status, delete)
     - Plan limit alerts and enforcement
     - Protected main branch from deletion/deactivation
   - ✓ **Branch Form Pages**:
     - Multi-step wizard for branch creation
     - Step 1: Basic Information (name, type, status)
     - Step 2: Location & Contact (address, phone, email)
     - Step 3: Settings (online booking, auto-confirm)
     - Form validation and error handling
   - ✓ **Branch Context Integration**:
     - Branch selector in header for switching branches
     - All data scoped to selected branch
     - Persistent branch selection
     - Automatic refresh on branch changes
   - ✓ **MUI Component Fixes**:
     - Fixed tooltip warnings for disabled buttons by wrapping in spans
     - Proper TypeScript types for branch data structures
   - ✓ **Multi-Branch Staff Assignment** (2025-07-22):
     - Updated Staff interface with `branchIds?: string[]` array field
     - Backward compatibility maintained with legacy `branchId` field
     - Created branch assignment UI in InformationTab with clickable chips
     - Staff can now be assigned to work at multiple branches
     - Updated filtering logic to check both branchIds array and legacy branchId
     - Added Firestore indexes for branchIds array queries
     - Created migration utility `migrateStaffBranches()` for existing data
     - Appointments and other features automatically filter staff by current branch

### Recent Additions (2025-07-22 - Evening)

#### Multi-Branch Service Management
   - ✓ **Service Branch Assignment**:
     - Services can now be assigned to multiple branches
     - Added `branchIds` array field to Service interface
     - Backward compatibility maintained with legacy `branchId` field
     - Branch selection UI with clickable chips in service forms
   - ✓ **Service Creation/Edit Forms**:
     - Added "Branches" tab to service creation and edit pages
     - Branch selection with visual chips showing assigned branches
     - Validation ensures at least one branch is selected
     - Services default to current branch if none specified
   - ✓ **Service Filtering by Branch**:
     - Fixed real-time subscription filtering in `subscribeToServices()`
     - Services only appear in their assigned branches
     - Client-side filtering handles both old and new branch formats
     - Company-wide services (no branch) show in all branches
   - ✓ **UI/UX Improvements**:
     - Fixed service creation save button not working
     - Fixed online booking display name validation error
     - Auto-fill online booking display name from service name
     - Online booking enabled by default as requested
   - ✓ **Component Updates**:
     - Updated ServiceCategoryPage to use branch context
     - Fixed ServiceSelection component in appointments
     - Branch filtering now works across entire application

#### Work Schedule Branch Filtering
   - ✓ **Fixed employee filtering by branch**:
     - Work schedule now only shows employees assigned to current branch
     - Updated WorkScheduleService to accept branch ID parameter
     - Modified all schedule methods to filter staff by branch
     - Maintains support for both new branchIds array and legacy branchId
   - ✓ **Implementation Details**:
     - Added BranchContext to WorkSchedulePage
     - Updated getStaffSchedules, getMonthSchedule, getWeekSchedule methods
     - Staff filtering handles multi-branch assignments correctly
     - Employees with no branch assignment are excluded (not shown in any branch)

### Recent Additions (2025-07-19, 2025-07-20 & 2025-07-21)

#### Appointment Management System (Complete Implementation)
   - ✓ **Complete appointment booking workflow** from staff selection to time slot booking
   - ✓ **Service Management Integration**: 
     - Fixed service duration structure (hours/minutes object → total minutes)
     - Fixed service pricing (startingPrice vs undefined price)
     - Service chips display correct duration and price in EGP
     - Total duration and price calculations working properly
   - ✓ **Client Management Integration**:
     - Fixed client autocomplete search functionality  
     - Auto-loads all clients when dropdown opens
     - Search works with real-time filtering
     - Handles client selection with phone/email auto-fill
     - Fixed data structure mismatch (service returns object, not array)
     - **NEW: Inline client creation** - Create new clients directly from appointment form
   - ✓ **Time Slot Management**:
     - Visual time slot picker with morning/afternoon/evening sections
     - Real-time availability checking for selected staff and date
     - Proper time validation and error handling
     - Duration-based slot calculations
     - **NEW: Staff schedule integration** - Time slots respect staff working hours
   - ✓ **Form Validation & Error Handling**:
     - Fixed React JSX key prop errors in service chips
     - Fixed invalid time value errors in date/time calculations
     - Added comprehensive validation for all required fields
     - Proper error messages in Arabic and English
     - **NEW: Fixed Firebase undefined field errors** - Clean data before saving
   - ✓ **Multi-language Support**: Full Arabic/English support with RTL layout
   - ✓ **Staff Assignment**: Working staff selection with availability integration
   - ✓ **Appointment Status Management**: Complete status workflow (pending → confirmed → completed)
   - ✓ **New UI Implementation (2025-07-19)**:
     - Replaced modal dialogs with sliding panel pattern
     - Created CalendarWeekView with clean grid layout (9:00-22:00 time slots)
     - AppointmentPanel sliding drawer component with smooth animations
     - AppointmentPanelForm with tabbed interface matching UI design
     - AppointmentStatusBar with interactive status pills
     - ServiceSelection with search, categories, and running totals
     - NotificationSettings for booking confirmations and reminders
     - VisitHistory showing client appointment history
     - AdvancedFields for comments, resources, and color coding
     - Integrated all components into main AppointmentsPage
     - WhatsApp integration button in appointment panel
   - ✓ **Critical Bug Fixes (2025-07-20)**:
     - **Fixed appointment date issue** - Appointments now appear on correct date in calendar
     - **Fixed duplicate key warnings** - Using unique IDs for client search results
     - **Fixed branchId undefined errors** - Clean data before Firebase saves
     - **Fixed time slot availability** - Proper staff schedule integration
     - **Fixed appointment time synchronization** - Separated hours/minutes state management
   - ✓ **New Features (2025-07-21)**:
     - **Appointment Source Selection** - Track how appointments are booked (Dashboard/Online/Phone/Walk-in)
     - **Recurring Appointments** - Full support for daily, weekly, and monthly recurring appointments
       - RecurringSettings component with interval and end date options
       - Preview of upcoming appointments in the series
       - Batch creation of recurring appointments
       - Visual indicators in calendar for recurring appointments
       - RecurringActionsDialog for managing series edits/deletes
     - **Calendar Views** - Added daily and monthly views alongside week view
       - CalendarDayView with staff columns and time slots
       - CalendarMonthView with appointment previews and status summaries
       - Smart navigation between views (click month date → day view)
       - View-specific date navigation and display
     - **Fixed appointmentDate prop error** in AdvancedFields component

### Recent Additions (2025-07-16 continued)

#### Work Schedule Management System
   - ✓ Calendar grid view showing all employees' schedules
   - ✓ Month and week view toggles
   - ✓ Green blocks (#4CAF50) for working hours
   - ✓ Employee sidebar with avatars and total hours
   - ✓ Real-time schedule aggregation from staff working hours
   - ✓ Daily, weekly, and monthly hour calculations
   - ✓ Filter dropdown (position, status, date range)
   - ✓ Today highlighting and weekend date coloring
   - ✓ Navigation controls with previous/next and today button
   - ✓ Export to PDF placeholder (implementation pending)
   - ✓ Responsive Design Improvements (2025-07-16):
     - Fixed calendar widget being cut off at screen edge
     - Added horizontal scrolling with sticky employee column
     - Enhanced scrollbar styling with primary theme color
     - Mobile-optimized table with reduced cell sizes
     - Responsive breakpoints for different screen sizes
     - Animated scroll indicator for mobile devices
     - Employee names with ellipsis for overflow
     - Adjusted minimum widths for better mobile experience
   - ✓ Enhanced 7-Day Calendar View (2025-07-16):
     - Limited display to 7 days for improved readability
     - Larger day numbers (1.75rem) and names (1rem)
     - Better spacing with increased padding (p: 2)
     - Visual separation with vertical borders between days
     - Weekend days highlighted with grey background
     - Today highlighted with warning color
     - Bigger schedule blocks with enhanced hover effects
     - Improved employee avatars and info display
     - Clean, modern design with proper shadows
   - ✓ Fixed Calendar Edge and Navigation Issues (2025-07-16):
     - Added proper container padding to prevent calendar from touching screen edges
     - Calendar wrapped in styled Box with padding and shadow
     - Fixed navigation to always move by 7 days (weekly navigation)
     - Updated date range display to show correct week range
     - Removed unnecessary end cap columns
     - Always loads week schedule (7 days) regardless of view mode
     - Consistent weekly view with proper start/end dates
   - ✓ Schedule Editing Functionality (2025-07-16):
     - Created ScheduleEditDialog component for add/edit/delete operations
     - Click empty cells to add new schedules (shows + icon on hover)
     - Click existing schedule blocks to edit (shows pencil icon on hover)
     - Time selection with hour and minute dropdowns (15-minute intervals)
     - Real-time total hours calculation display
     - Delete functionality for existing schedules
     - Updates staff working hours in Firebase
     - Automatic schedule reload after changes
     - Visual feedback with hover effects and icons
   - ✓ Schedule Date Range Validation (2025-07-16):
     - Added scheduleStartDate field to staff schedule
     - Work schedule only shows employees during their scheduled period
     - Validates both start and end dates before displaying schedules
     - Prevents schedules from appearing before start date
     - Respects scheduledUntil date for schedule expiration
     - Fixed ScheduleTab.tsx to save scheduleStartDate when creating/updating schedules
     - Improved migration utility to use employee registration start date when available
     - Added fixEmployeeScheduleStartDate utility for debugging specific employees

#### Resources Management System
   - ✓ Complete CRUD operations for resources (rooms, equipment)
   - ✓ Resource-service linking with multi-select dropdown
   - ✓ Capacity management (simultaneous usage)
   - ✓ Empty state with helpful messaging
   - ✓ Inline add resource form
   - ✓ Real-time updates with Firestore subscriptions
   - ✓ Soft delete with status management
   - ✓ Integration points for future booking conflicts

#### Categories Management System (2025-07-17)
   - ✓ Three category types: Client, Appointment, and Event categories
   - ✓ Main categories dashboard at /settings/categories
   - ✓ Individual management pages for each category type
   - ✓ Category creation with name, color, icon, and description
   - ✓ Multi-language support (Arabic and English)
   - ✓ Color picker with predefined brand colors
   - ✓ Icon selector with category-specific icon sets
   - ✓ Real-time updates with Firestore subscriptions
   - ✓ Category item count tracking
   - ✓ Edit and soft delete functionality
   - ✓ Search and filter capabilities
   - ✓ Firestore security rules and indexes deployed
   - ✓ Empty states with CTAs
   - ✓ Responsive design with animations

#### Location Settings System (2025-07-17)
   - ✓ Comprehensive location management service (location.service.ts)
   - ✓ Location Settings page with 5 tabs:
     - Basic Settings: Logo upload, business name, category, city, localization
     - Contact Details: Address, phone numbers, website, business hours
     - Business Hours: Weekly schedule with breaks, copy functionality
     - Map: Full Google Maps integration with search and markers
     - Photos: Business banner and gallery with drag-and-drop upload
   - ✓ Multi-tenant location settings with branch support
   - ✓ Real-time subscriptions for location data
   - ✓ Logo upload to Firebase Storage
   - ✓ Phone number validation with country codes
   - ✓ Business hours with day/time selection and breaks
   - ✓ Google Maps Integration Fixes (2025-07-17):
     - Interactive map with click-to-set location
     - Address search with autocomplete (restricted to Egypt)
     - Get current location button with geolocation API
     - Reverse geocoding for address lookup
     - Marker animation and map controls
     - Coordinates display with lat/lng values
     - Address syncs with map location automatically
     - Fixed undefined coordinates error with proper validation
     - Added null checks for lat/lng values before saving
     - Fixed Google Maps multiple loading error when switching tabs
     - Replaced LoadScript component with useLoadScript hook for proper lifecycle
     - Fixed constant loading spinner issue
   - ✓ Business Name and Category Synchronization:
     - Fixed business name always reverting to setup wizard value
     - Prioritized saved location settings over company data
     - Added category mapping from setup wizard business types
     - Proper business name and category persistence after save
   - ✓ Photos Tab Implementation:
     - Banner section for hero image (used in online booking)
     - Gallery section for multiple business photos
     - Drag-and-drop upload support with react-dropzone
     - Dark theme compatibility with theme-aware colors
     - Firebase Storage integration for banner and business photos
     - Image validation and size limits (10MB banner, 5MB photos)
     - Caption editing for both banner and gallery photos
     - Upload progress indicators and error handling
   - ✓ Integration with existing settings menu
   - ✓ Route configuration in App.tsx
   - Note: Google Maps Autocomplete shows deprecation warning (works but should migrate to PlaceAutocompleteElement in future)

### Remaining Tasks
1. **Appointment System Enhancements**
   - WhatsApp integration for appointment confirmations
   - Drag-and-drop appointment rescheduling in calendar view
   - Email/SMS appointment notifications and reminders
   - Resource booking conflict detection
   - Payment processing integration
   - Appointment templates
   - Rich text editor for appointment notes
   - File attachments for appointments
   - Appointment reminder settings configuration

2. **Complete Page Implementations**
   - ClientDetail component (view individual client)
   - Projects tracking page
   - Invoices and billing page
   - Calendar integration with appointments
   - Reports and analytics
   - Inventory management
   - PDF export implementation for work schedule
   - DescriptionTab with rich text editor for location settings
   - Business Information page

3. **Additional Features**
   - Email notifications
   - Real-time updates
   - Export functionality
   - Advanced search
   - Bulk operations
   - API integration

3. **Production Deployment Tasks**
   - **IMPORTANT: Secure Google Maps API Key**
     - Add domain restrictions in Google Cloud Console
     - Allowed referrers should include:
       ```
       https://your-domain.com/*
       https://www.your-domain.com/*
       ```
     - Remove localhost and unrestricted access
     - Enable only required APIs (Maps JavaScript, Places, Geocoding)

## Tech Stack
- **Frontend**: React 18 with TypeScript
- **Styling**: Material-UI v6, Emotion CSS-in-JS
- **State Management**: React Context API
- **Forms**: React Hook Form
- **Routing**: React Router v6
- **Animations**: Framer Motion
- **Backend**: Firebase (Firestore, Auth, Functions, Storage)
- **Build Tool**: Vite
- **Language Support**: Arabic (primary) and English with RTL/LTR

## Key Design Principles
1. **Arabic-First Design**: All UI elements optimized for Arabic with RTL layout
2. **Multi-tenant Architecture**: Complete data isolation between companies
3. **Modern Animations**: Smooth, purposeful animations that enhance UX
4. **Responsive Design**: Works seamlessly on desktop and mobile
5. **Theme Customization**: Each company can have its own brand colors
6. **Security First**: Proper authentication and authorization at all levels
7. **Consistent Page Layout**: 
   - All pages should have `mt: 3` (24px) top margin on the main Container element
   - This creates consistent spacing between the page header and content
   - Example: `<Container maxWidth="xl" sx={{ mt: 3 }}>`
   - Applied to all finance pages and should be standard for new pages

## Important Commands
```bash
# Development
npm run dev          # Start development server
npm run build        # Build for production
npm run preview      # Preview production build

# Firebase
firebase deploy --only firestore:rules    # Deploy security rules
firebase deploy --only functions          # Deploy cloud functions
firebase deploy                          # Deploy everything
```

## Next Steps for Testing
1. **Test Location Settings Features**:
   - ✅ Google Maps integration working
   - Test logo upload functionality
   - Test business hours configuration
   - Test contact details (phone numbers, website)
   - Test all data persistence after page refresh

2. **Implement Branch Switcher in Sidebar**:
   - Allow users to switch between branches
   - Update all pages to be branch-aware
   - Test multi-branch functionality

3. **Complete Remaining Settings Pages**:
   - Business Information page
   - Rich text editor for descriptions
   - Photo gallery for business photos

## Common Issues and Solutions (Updated 2025-07-19)
1. **Permission Errors**: 
   - Ensure Firestore security rules are deployed with `firebase deploy --only firestore:rules`
   - If user sees "Missing or insufficient permissions", they should logout and login again
   - A "Fix Permissions" button appears on Clients page if permissions are missing
   - Run `window.fixUserDocument()` in browser console as a manual fix

2. **Firestore Index Errors**:
   - **Error**: "The query requires an index" when filtering/ordering data
   - **Cause**: Missing composite index for multi-field queries
   - **Solution**: 
     1. Add the required index to `firestore.indexes.json`
     2. Deploy with `firebase deploy --only firestore:indexes`
   - **Example**: Multi-branch client queries need index on branchId + companyId + createdAt
   - **Prevention**: Add indexes proactively for all new query patterns

2. **Firestore Query Permission Errors on Empty Collections**:
   - **Error**: "Missing or insufficient permissions" when querying empty collections
   - **Cause**: Security rules checking `resource.data.companyId` fail when no documents exist
   - **Solution**: Update security rules to use `hasCompanyId()` OR `belongsToCompany(resource.data.companyId)`
   - **Example Fix**:
     ```javascript
     // Before (fails on empty collections):
     allow read: if isAuthenticated() && belongsToCompany(resource.data.companyId);
     
     // After (works on empty collections):
     allow read: if isAuthenticated() && 
       (hasCompanyId() || belongsToCompany(resource.data.companyId));
     ```
   - **Deploy**: Run `firebase deploy --only firestore:rules` after updating

3. **Company ID Not Found Errors**:
   - **Cause**: Company ID might be in user document but not in auth token claims
   - **Solution**: Use fallback approach like the dashboard:
     ```typescript
     const idTokenResult = await currentUser.getIdTokenResult();
     let companyId = idTokenResult.claims.companyId as string;
     
     if (!companyId) {
       // Fallback to getting from user document
       companyId = await setupService.getUserCompanyId(currentUser.uid);
     }
     ```

4. **Theme Context Errors**: Check that components are wrapped in ThemeProvider
5. **Redirect Loops**: Clear sessionStorage and check setup status logic
6. **Missing Imports**: VSCode auto-import may miss MUI components
7. **MUI v7 Grid Issues**: Use Stack and Box with flexbox instead of Grid component
8. **SelectChangeEvent Import**: Import from '@mui/material/Select' not '@mui/material'
9. **Type Import Errors**: Use `import type` for TypeScript types (e.g., `import type { User } from 'firebase/auth'`)

10. **Firebase addDoc() Invalid Data Errors**:
    - **Error**: "Function addDoc() called with invalid data. Unsupported field value: undefined"
    - **Cause**: Trying to save `undefined` values to Firestore (Firestore doesn't support undefined)
    - **Solution**: Ensure all optional fields either have a value or are omitted entirely
    - **Example Fix**:
      ```typescript
      // Before (causes error):
      onlineBookingName: data.useOnlineBookingName ? data.onlineBookingName : undefined,
      
      // After (works):
      onlineBookingName: data.useOnlineBookingName ? data.onlineBookingName : data.name,
      // OR omit the field entirely when not needed
      ```
    - **Best Practice**: Use default values instead of undefined, or conditionally include fields
    - **Warning**: Be careful with `||` operator - `'' || undefined` evaluates to undefined, which will cause errors
    - **Better approach**: Check for truthy values and only add fields when they have content:
      ```typescript
      const data: any = { requiredField: 'value' };
      if (optionalField && optionalField.trim()) {
        data.optionalField = optionalField;
      }
      ```

11. **Firebase Storage CORS Errors**:
    - **Error**: "Access to XMLHttpRequest... has been blocked by CORS policy"
    - **Cause**: Firebase Storage needs CORS configuration for web uploads
    - **Solution**: 
      1. Run `./apply-cors.sh` to apply CORS configuration
      2. Deploy storage rules: `firebase deploy --only storage`
      3. Ensure storage bucket URL is correct: `clients-plus-egypt.firebasestorage.app`
    - **See**: FIREBASE_STORAGE_SETUP.md for detailed instructions

12. **Firebase Storage Permission Errors (storage/unauthorized)**:
    - **Error**: "User does not have permission to access..."
    - **Root Cause**: Users created via client-side `createUserWithEmailAndPassword` don't have custom claims
    - **Solution Implemented**:
      1. Created `signupWithCompany` Cloud Function that creates user with proper claims
      2. Updated `Signup.tsx` to use the Cloud Function instead of direct Firebase Auth
      3. Added automatic claims migration for existing users via `checkAndMigrateUserClaims`
      4. Storage rules now properly check `request.auth.token.companyId`
    - **For Existing Users**: The app automatically checks and migrates claims on login
    - **Manual Migration**: Run `window.checkAndMigrateUserClaims()` in browser console

13. **MUI Select Out-of-Range Value Warnings**:
    - **Error**: "You have provided an out-of-range value..."
    - **Cause**: Select component has a value that doesn't exist in available options (e.g., categories not loaded yet)
    - **Solution**: Add `value={field.value || ''}` to Select components and handle empty states properly

14. **Firebase serverTimestamp() in Arrays Error**:
    - **Error**: "Function updateDoc() called with invalid data. serverTimestamp() is not currently supported inside arrays"
    - **Cause**: Using `serverTimestamp()` inside array elements when updating Firestore documents
    - **Solution**: Use `Timestamp.now()` instead of `serverTimestamp()` for timestamp fields inside arrays
    - **Example Fix**:
      ```typescript
      // Before (causes error):
      uploadedAt: serverTimestamp() as Timestamp,
      
      // After (works):
      uploadedAt: Timestamp.now(),
      ```
    - **Note**: `serverTimestamp()` works fine for top-level fields, but not inside arrays or nested objects

15. **Material-UI Icon Import Errors**:
    - **Error**: "The requested module does not provide an export named 'Services'"
    - **Cause**: Using non-existent icon names from @mui/icons-material
    - **Solution**: Use correct icon names (e.g., `MiscellaneousServices` instead of `Services`)
    - **How to check**: Visit https://mui.com/material-ui/material-icons/ to search for valid icon names

16. **Firestore Undefined Field Value Errors**:
    - **Error**: "Function addDoc() called with invalid data. Unsupported field value: undefined"
    - **Cause**: Trying to save `undefined` values to Firestore fields
    - **Solution**: Build objects conditionally and only include fields with actual values
    - **Example Fix**:
      ```typescript
      // Before (causes error):
      const data = {
        email: condition ? value : undefined,  // ❌ undefined not allowed
      };
      
      // After (works):
      const data: any = {};
      if (condition && value) {
        data.email = value;  // ✅ Only add field if it has a value
      }
      ```

17. **Work Schedule Shows Employees Outside Their Scheduled Period**:
    - **Error**: Employees appear in work schedule before their start date or after their end date
    - **Cause**: Missing `scheduleStartDate` field when saving schedules in ScheduleTab
    - **Solution**: 
      1. Fixed ScheduleTab.tsx to save `scheduleStartDate` when creating/updating schedules
      2. Run migration by clicking the sync button (⟳) in Work Schedule page
      3. For specific fixes, use: `window.fixEmployeeScheduleStartDate('employeeId', new Date('2025-07-16'))`
    - **Prevention**: Always save both `scheduleStartDate` and `scheduledUntil` together

18. **Resources Not Appearing Immediately After Creation**:
    - **Error**: New resources don't show up immediately after saving, require page refresh
    - **Cause**: Improper cleanup of Firestore real-time subscription in useEffect
    - **Solution**: 
      1. Fixed subscription cleanup by properly handling the unsubscribe function in useEffect
      2. Added small delay (100ms) before closing form to ensure real-time update is received
    - **Prevention**: Always properly clean up Firestore subscriptions in useEffect cleanup function

19. **Location Settings Update Permission Error**:
    - **Error**: "Missing or insufficient permissions" when saving location settings
    - **Cause**: Using `updateDoc` on a document that doesn't exist yet
    - **Solution**: 
      1. Modified all update methods in location.service.ts to check if document exists first
      2. Use `setDoc` to create document if it doesn't exist, `updateDoc` if it does
      3. Apply same pattern to updateBasicSettings, updateContactDetails, etc.
    - **Example Fix**:
      ```typescript
      // Check if document exists
      const docSnap = await getDoc(docRef);
      
      if (docSnap.exists()) {
        await updateDoc(docRef, data);
      } else {
        await setDoc(docRef, fullData);
      }
      ```
    - **Prevention**: Always check document existence before using updateDoc

20. **Location Settings Data Persistence Issue**:
    - **Error**: Saved data shows success but doesn't persist after page refresh
    - **Cause**: Inconsistent document ID construction between read and write operations
    - **Solution**: 
      1. Fixed document ID format to be consistent across all methods
      2. Changed from `docId = branchId || ${companyId}_main` to `docId = branchId ? ${companyId}_${branchId} : ${companyId}_main`
      3. Ensures data is saved to and loaded from the same document
    - **Example Fix**:
      ```typescript
      // Consistent format for both read and write
      const docId = branchId ? `${companyId}_${branchId}` : `${companyId}_main`;
      ```
    - **Prevention**: Always use consistent document ID format across service methods

21. **Branch Name Synchronization Issue**:
    - **Error**: Branch name in header doesn't update when changed in location settings
    - **Cause**: Branch names stored in two different places without synchronization
    - **Solution**: 
      1. Added `updateBranchName` method to sync branch name to branches subcollection
      2. When updating location settings, also update the branch document
      3. Branch selector in header shows the synced name
    - **Implementation**:
      ```typescript
      // In updateBasicSettings
      if (basicSettings.locationName) {
        await this.updateBranchName(companyId, branchId || 'main', basicSettings.locationName);
      }
      ```
    - **Data Flow**: 
      - Location Settings → updates both `locationSettings` and `branches` collections
      - Header BranchSelector → reads from `branches` collection
    - **Prevention**: Keep single source of truth for shared data

22. **useFieldArray Phone/Dynamic Input Loses Focus on Every Keystroke**:
    - **Error**: When typing in dynamic form fields (like phone numbers), the input loses focus after each character
    - **Root Cause**: 
      1. Form validation mode set to `onChange` causes re-renders on every keystroke
      2. useFieldArray fields get re-mounted when the form re-renders
      3. React loses track of which input element had focus
    - **Solution**: 
      1. Change form mode from `onChange` to `onSubmit`:
      ```typescript
      const { control, handleSubmit } = useForm({
        mode: 'onSubmit', // Instead of 'onChange'
      });
      ```
      2. This prevents validation from running on every keystroke
      3. Form only validates when submitted, eliminating constant re-renders
    - **Alternative Solutions Tried (Less Effective)**:
      - Using `keyName` in useFieldArray
      - Creating memoized components
      - Using stable keys for array items
      - Using uncontrolled inputs
    - **When This Happens**: Common with react-hook-form's useFieldArray for dynamic lists (phones, emails, addresses)
    - **Prevention**: Always use `mode: 'onSubmit'` or `mode: 'onBlur'` for forms with dynamic field arrays

23. **Client Form Submit Button Not Working**:
    - **Error**: Form submit button appears to work but nothing happens, no form submission
    - **Root Causes & Solutions**:
      1. **CompanyId Access Issue**: 
         - Error: `currentUser.companyId` is undefined
         - Solution: Get companyId from token claims:
         ```typescript
         const idTokenResult = await currentUser.getIdTokenResult();
         const companyId = idTokenResult.claims.companyId as string;
         ```
      2. **Firestore Undefined Field Values**:
         - Error: "Function addDoc() called with invalid data. Unsupported field value: undefined"
         - Solution: Only include fields with actual values:
         ```typescript
         const clientData: any = { /* required fields */ };
         
         // Add optional fields conditionally
         if (data.dateOfBirth) {
           clientData.dateOfBirth = Timestamp.fromDate(data.dateOfBirth);
         }
         
         if (data.medicalInfo?.allergies?.length || data.medicalInfo?.conditions?.length) {
           clientData.medicalInfo = { ...data.medicalInfo, lastUpdated: Timestamp.now() };
         }
         ```
      3. **Missing Service Parameters**:
         - Error: createClient function requires userId parameter
         - Solution: Pass all required parameters:
         ```typescript
         await clientService.createClient(clientData, currentUser.uid, currentBranch?.id);
         ```
    - **Prevention**: 
      - Always check service function signatures for required parameters
      - Use conditional field inclusion for optional Firestore fields
      - Get companyId from token claims, not user object directly

24. **Branch ID Mismatch Between Setup and Firestore**:
    - **Error**: "Branch 1 not found in branches subcollection" when updating branch name
    - **Root Cause**: 
      1. Setup wizard creates branches with hardcoded ID (e.g., `id: '1'`)
      2. When saved to Firestore, branches got auto-generated document IDs
      3. The branch object has `id: '1'` but Firestore document ID is different
    - **Solutions Implemented**:
      1. Changed setup to use branch.id as document ID if provided
      2. Changed default branch ID from '1' to 'main' for clarity
      3. Added robust fallback in `updateBranchName`:
         - Try provided branchId first
         - If branchId is '1', also try 'main' (backward compatibility)
         - If single branch exists, update it regardless of ID
    - **Code Changes**:
      ```typescript
      // Setup service now uses branch.id as document ID
      const branchRef = branch.id 
        ? doc(db, 'companies', companyId, 'branches', branch.id)
        : doc(collection(db, 'companies', companyId, 'branches'));
      ```
    - **Prevention**: Always use consistent ID strategies between data model and storage
    - **Migration**: For existing users with mismatched branch IDs, run in browser console:
      ```javascript
      // Get company ID from auth context or user claims
      const companyId = 'your-company-id';
      window.migrateBranchIds(companyId);
      ```

25. **MUI Slider Not Interactive with React Hook Form**:
    - **Error**: Sliders appear non-interactive and don't respond to user input
    - **Root Cause**: Using `{...field}` spread operator with custom `value` and `onChange` properties
    - **Problem**: The spread operator includes field's original `value` and `onChange` which conflict with custom ones
    - **Solution**: Remove `{...field}` and only use custom `value` and `onChange` properties
    - **Example Fix**:
      ```typescript
      // Before (non-interactive):
      <Slider
        {...field}
        value={field.value === 'quiet' ? 1 : 2}
        onChange={(_, value) => field.onChange(value === 1 ? 'quiet' : 'loud')}
      />
      
      // After (interactive):
      <Slider
        value={field.value === 'quiet' ? 1 : 2}
        onChange={(_, value) => field.onChange(value === 1 ? 'quiet' : 'loud')}
      />
      ```
    - **Prevention**: When using custom value transformations, don't spread the field object
    - **Common Pattern**: This affects any controlled component that needs value transformation

26. **Appointment Form Service Duration and Price Display Errors**:
    - **Error**: "[object Object]" displayed instead of duration and price values
    - **Root Cause**: Service duration stored as `{hours: number, minutes: number}` object, not simple number
    - **Solution**: Updated all duration calculations to convert hours+minutes to total minutes:
      ```typescript
      const durationInMinutes = service.duration 
        ? (service.duration.hours || 0) * 60 + (service.duration.minutes || 0)
        : 0;
      ```
    - **Additional Fix**: Changed from non-existent `price` to `startingPrice` property
    - **Currency Fix**: Updated currency display from "$" to "EGP"
    - **Impact**: Fixed service chip labels, total calculations, and appointment data preparation

27. **Client Autocomplete Search Not Working**:
    - **Error**: Client search shows "No options" and constant loading, then white screen crash
    - **Root Cause**: `clientService.getClients()` returns `{clients: Client[], lastDoc}` object, not array
    - **Solution**: Extract clients array from service result:
      ```typescript
      const result = await clientService.getClients(companyId);
      const clientsArray = result?.clients || [];
      setClients(clientsArray);
      ```
    - **MUI Error Fix**: Added array safety checks to prevent `options.filter is not a function`
    - **UX Enhancement**: Added auto-load on dropdown open for better user experience
    - **Prevention**: Always ensure state arrays are properly initialized to prevent filter errors

28. **WhatsApp Notification Business Name and Location Data Issues** (2025-07-22):
    - **Error**: WhatsApp messages showing branch name instead of business name, missing coordinates and phone
    - **Root Causes**:
      1. Business name priority was using `locationName` before `businessName`
      2. Location contact details were being replaced instead of merged when updating
      3. Appointments created without branch ID defaulted to 'main' which had no data
    - **Solutions Implemented**:
      1. Fixed business name priority in `appointment.service.ts`:
         ```typescript
         const businessName = locationSettings?.basic?.businessName || 
                             locationSettings?.basic?.locationName || 
                             company?.businessName || 
                             company?.name || 
                             'Our Business';
         ```
      2. Fixed contact details merging in `location.service.ts`:
         ```typescript
         const existingContact = existingData.contact || {};
         await updateDoc(docRef, {
           contact: { ...existingContact, ...contactDetails },
           updatedAt: serverTimestamp(),
         });
         ```
      3. Added branch ID to `AppointmentForm` component
      4. Added fallback to load branch '1' settings when 'main' has no data
    - **Impact**: WhatsApp messages now correctly show business name, phone, and Google Maps link
    - **Prevention**: Always include branch ID in appointments, ensure proper data merging in updates

29. **Missing Routes Error (No routes matched location)**:
    - **Error**: "No routes matched location '/settings/branches/new'" in console
    - **Root Cause**: Route not defined in App.tsx Routes configuration
    - **Solution**: Add missing routes to App.tsx:
      ```typescript
      // Import the component
      import BranchFormPage from './pages/settings/branches/BranchFormPage';
      
      // Add routes after the main branches route
      <Route path="/settings/branches/new" element={
        <PageTransition>
          <BranchFormPage />
        </PageTransition>
      } />
      <Route path="/settings/branches/:branchId/edit" element={
        <PageTransition>
          <BranchFormPage />
        </PageTransition>
      } />
      ```
    - **Prevention**: Always add all related routes when creating new pages (list, create, edit)

<<<<<<< HEAD
=======
30. **MUI Menu anchorEl Invalid Warning**:
    - **Error**: "The `anchorEl` prop provided to the component is invalid. The anchor element should be part of the document layout."
    - **Root Cause**: Single shared Menu component trying to handle anchor elements from multiple components, causing stale references
    - **Solution**: Move Menu component inside each component that needs it:
      ```typescript
      // Before (causes error - shared menu in parent):
      const ParentComponent = () => {
        const [anchorEl, setAnchorEl] = useState(null);
        return (
          <>
            {items.map(item => <Card onClick={(e) => setAnchorEl(e.currentTarget)} />)}
            <Menu anchorEl={anchorEl} /> {/* Single menu for all cards */}
          </>
        );
      };
      
      // After (works - each card has its own menu):
      const CardComponent = ({ item }) => {
        const [anchorEl, setAnchorEl] = useState(null);
        return (
          <>
            <Card>
              <IconButton onClick={(e) => setAnchorEl(e.currentTarget)} />
            </Card>
            <Menu anchorEl={anchorEl} /> {/* Menu scoped to this card */}
          </>
        );
      };
      ```
    - **Key Points**:
      - Each component should manage its own menu state
      - Menu should be rendered in the same component as its anchor
      - Avoids stale references when components re-render
    - **Prevention**: Always render Menu components close to their anchor elements

31. **Form Fields with Different Heights (MUI Grid Migration)**:
    - **Error**: Form fields have inconsistent heights, MUI Grid warnings about deprecated props (item, xs, sm)
    - **Root Cause**: Using MUI Grid v1 syntax with v2, inconsistent field types in same row
    - **Solution**: Replace Grid with Box flexbox layout:
      ```typescript
      // Before (causes warnings and height issues):
      <Grid container spacing={2}>
        <Grid item xs={12} sm={6}>
          <TextField />
        </Grid>
        <Grid item xs={12} sm={6}>
          <Select />  {/* Different height than TextField */}
        </Grid>
      </Grid>
      
      // After (consistent heights, no warnings):
      <Box sx={{ display: 'flex', flexDirection: 'column', gap: 2 }}>
        <Box sx={{ display: 'flex', gap: 2, flexDirection: { xs: 'column', sm: 'row' } }}>
          <TextField fullWidth />
          <FormControl fullWidth>
            <Select />
          </FormControl>
        </Box>
      </Box>
      ```
    - **Key Points**:
      - Use Box with flexbox for layouts instead of deprecated Grid
      - Group similar field types in same row
      - Ensure all fields in a row are wrapped properly (TextField vs FormControl+Select)
    - **Prevention**: Always use Box with flexbox for form layouts, avoid mixing Grid v1 syntax

32. **MUI Select Label Not Floating to Top**:
    - **Error**: Select dropdown label appears inside the field instead of floating above
    - **Root Cause**: Empty Select with displayEmpty prop causes label positioning issues
    - **Solution**: Force label to shrink position:
      ```typescript
      // Before (label stays inside):
      <FormControl fullWidth>
        <InputLabel>Parent Category</InputLabel>
        <Select value="" displayEmpty>
          
      // After (label floats above):
      <FormControl fullWidth>
        <InputLabel shrink={true}>Parent Category</InputLabel>
        <Select value="" displayEmpty notched>
      ```
    - **Additional Fix**: Ensure value is controlled: `value={formData.field || ''}`
    - **Prevention**: Always use shrink={true} on InputLabel when using displayEmpty on Select

>>>>>>> 70b55e49
### Superadmin Dashboard (2025-07-22 - Evening & 2025-07-23 - Early Morning)
   - ✅ **Secure Access Architecture**:
     - Random 32-character URL hash (e.g., `/sa-7f8e3b2a9c1d4e5f6789abcdef012345/dashboard`)
     - Separate authentication system from regular users
     - Dedicated SuperadminAuthContext for authentication
     - Protected routes with SuperadminProtectedRoute component
     - No public links or references to superadmin area
   - ✅ **Dashboard Implementation**:
     - Created SuperadminLayout with dark theme navigation
     - Implemented SuperadminDashboard with real-time analytics displaying actual data
     - Business management interface with status controls
     - Revenue charts and plan distribution visualization using recharts
     - Real-time business data loading from Firestore companies collection
   - ✅ **Authentication System Fixed (2025-07-23)**:
     - **CRITICAL FIX**: Resolved authentication issue where Firebase auth was signing out immediately after login
     - Fixed SuperadminAuthContext to maintain Firebase session for Firestore access
     - Added comprehensive debugging tools and console logging
     - Implemented proper superadmin document structure validation
     - Added global debug functions: `window.debugSuperadminStatus()` and `window.fixSuperadminDocument(uid)`
   - ✅ **Real Data Integration**:
     - Dashboard successfully loads actual business data from Firestore
     - Platform analytics showing real metrics: 9 businesses, 9 users, plan distribution
     - Recent businesses table displaying actual company names (including Arabic names)
     - Revenue tracking and growth calculations from real subscription data
<<<<<<< HEAD
=======
   - ✅ **Business Management Interface (2025-07-23)**:
     - **BusinessListPage**: Complete business listing with filtering and search
       - Filter by status (Active, Suspended, Pending, Cancelled)
       - Search by business name, email, or business name
       - Paginated results with business cards showing key metrics
       - Action menu for suspend/activate/view details operations
       - Route-based filtering (e.g., `/businesses/active` auto-filters)
     - **BusinessDetailPage**: Comprehensive business management interface
       - 5-tab layout: Overview, Subscription, Usage & Analytics, Contact Info, Billing
       - Real-time business data loading with error handling
       - Business status management (suspend/activate with confirmation dialogs)
       - Edit mode for contact information and business details
       - Subscription plan display with billing information
       - Usage statistics showing appointments, clients, staff, services, storage
       - Navigation breadcrumbs and back-to-list functionality
   - ✅ **Pricing Management System (2025-07-23)**:
     - **PricingManagementPage**: Complete pricing administration interface
       - 4-tab layout: Pricing Plans, Premium Add-ons, Business Overrides, Promotions
       - **Pricing Plans Tab**: Visual plan cards with create/edit functionality
         - Plan configuration: pricing, limits, features, popularity flags
         - Multi-language support (English/Arabic display names and descriptions)
         - Plan activation/deactivation controls
       - **Premium Add-ons Tab**: Table-based add-on management
         - Setup fees and monthly recurring fees
         - Category organization (branding, integration, analytics, automation)
         - Add-on creation and editing with dialog forms
       - Route-based tab switching (URLs control active tab)
       - Integration with pricing.service.ts for CRUD operations
   - ✅ **System Announcements (2025-07-23)**:
     - **AnnouncementsPage**: Platform-wide communication system
       - Create and manage system announcements for businesses
       - Target audience selection (All, Active, Specific Plans, Custom)
       - Draft/send immediately functionality
       - Announcement history with status tracking
       - Rich text messaging with title and description
       - Integration with superadmin.service.ts sendAnnouncement method
   - ✅ **Enhanced Navigation & Routing**:
     - Added all superadmin routes to App.tsx with proper nesting
     - Business list routes: `/businesses`, `/businesses/active`, `/businesses/suspended`, `/businesses/pending`
     - Business detail route: `/businesses/:businessId`
     - Pricing routes: `/pricing/plans`, `/pricing/overrides`, `/pricing/addons`, `/pricing/promotions`
     - Communications route: `/communications/announcements`
     - Route-based state management (URL changes automatically set filters/tabs)
>>>>>>> 70b55e49
   - ✅ **Pricing System Architecture**:
     - Dynamic pricing plans (Starter: 597 EGP, Professional: 1,797 EGP, Business: 3,897 EGP)
     - Premium add-ons (White-label: 10,000 EGP + 1,000/month, Mobile App: 35,000 EGP + 2,500/month)
     - Grandfathering system for legacy pricing
     - Business-level pricing overrides
     - Public API for landing page pricing
   - ✅ **Services Created**:
     - `pricing.service.ts` - Pricing plans, overrides, and calculations
     - `superadmin.service.ts` - Business management and analytics with real-time data
   - ✅ **Firestore Security**:
     - Added superadmin collections with restricted access
     - Helper function `isSuperadmin()` for authorization
     - Deployed updated Firestore rules allowing superadmin access to companies collection
     - Audit logging for all superadmin actions
     - Public read access for pricing configs
   - ✅ **Technical Fixes Applied**:
<<<<<<< HEAD
     - Fixed missing imports and circular dependencies
=======
     - Fixed missing imports and circular dependencies (Calendar icon → CalendarToday)
>>>>>>> 70b55e49
     - Simplified analytics queries for better performance
     - Added proper error handling and fallback data
     - Removed external API dependencies that caused connection errors
     - Fixed CompanySubscription interface import issues
<<<<<<< HEAD
=======
     - Proper TypeScript types and import statements
>>>>>>> 70b55e49
   - ✅ **Setup Documentation**:
     - Created SUPERADMIN_SETUP.md with detailed instructions
     - Node.js script for creating superadmin users
     - Security best practices and warnings
<<<<<<< HEAD

## Next Major Features
- Complete superadmin dashboard implementation (business list, pricing UI, payment integration)
- Client management system
- Project tracking
- Invoice generation
- Employee management
- Reports and analytics
- Calendar integration
- Notification system
- File storage
=======
   
   **Note**: Superadmin system is functional but needs UI/UX enhancements and Arabic language support for production use.

## Feature Development Roadmap (Prioritized by Business Impact)

### 🔥 Phase 1: Revenue Protection & Growth (CRITICAL - 5-6 weeks)
**Goal**: Immediate impact on revenue through better financial visibility and customer retention

#### 1.1 Fix & Enhance Financial Analytics (Week 1)
- **Current Issues**:
  - FinanceReportsPage transaction filtering errors (FIXED)
  - Limited financial insights
  - No profit/loss statements
- **Deliverables**:
  - Complete financial dashboard with real metrics
  - Profit & Loss statements
  - Cash flow visualization
  - Expense categorization and tracking
  - Multi-period comparisons
- **Dependencies**: finance.service.ts, transaction system, chart libraries

#### 1.2 Customer Retention System (Weeks 2-4)
- **Business Impact**: 20-30% reduction in no-shows, increased repeat bookings
- **Features**:
  - Automated appointment reminders (SMS/WhatsApp/Email)
  - Service follow-up reminders (e.g., "Time for your monthly facial!")
  - Birthday and special occasion greetings
  - Loyalty points system
  - Missed appointment win-back campaigns
- **New Services Needed**:
  - notification.service.ts (SMS/WhatsApp integration)
  - loyalty.service.ts
  - automation.service.ts
- **Dependencies**: client data, appointment system, communication APIs

#### 1.3 Enhanced Business Dashboard (Weeks 5-6)
- **Current State**: Basic dashboard with placeholder data
- **Enhancements**:
  - Real-time KPI dashboard
  - Staff performance rankings and metrics
  - Service profitability analysis
  - Customer lifetime value tracking
  - Booking trends and peak hour analysis
  - Revenue forecasting
- **Dependencies**: All existing services for data aggregation

### 📊 Phase 2: Operational Excellence (MEDIUM - 3-4 weeks)

#### 2.1 Complete POS Transaction Recording
- **Current Gaps**: Transaction recording might be incomplete
- **Features**:
  - Ensure all sales update inventory
  - Payment method tracking
  - Cash drawer reconciliation
  - Daily sales reports
  - Receipt customization
- **Dependencies**: sale.service.ts, inventory.service.ts, finance.service.ts

#### 2.2 Inventory Management Enhancements
- **Current State**: Basic inventory tracking exists
- **Enhancements**:
  - Low stock alerts with customizable thresholds
  - Expiry date tracking for products
  - Stock movement history and audit trail
  - Supplier management and purchase orders
  - Barcode scanning support
  - Stock take and adjustment features
- **New Features**: supplier.service.ts, stockAlert.service.ts

### 💰 Phase 3: Staff & Financial Management (MEDIUM - 4-5 weeks)

#### 3.1 Staff Commission & Performance System
- **Features**:
  - Commission calculation rules (percentage, fixed, tiered)
  - Service-based commission tracking
  - Performance bonuses
  - Tips tracking and distribution
  - Monthly commission reports
- **Dependencies**: staff.service.ts, appointment data, sales data

#### 3.2 Basic Payroll Management
- **Features**:
  - Salary calculation with deductions
  - Commission integration
  - Leave management
  - Payslip generation
  - Export to accounting software
- **New Services**: payroll.service.ts, leave.service.ts

### 📱 Phase 4: Advanced Features (LOWER PRIORITY)

#### 4.1 Marketing Campaigns
- Email campaign builder
- SMS blast messaging
- Customer segmentation
- Campaign analytics

#### 4.2 Advanced Analytics
- Predictive analytics
- Customer churn prediction
- Demand forecasting
- Business intelligence dashboard

#### 4.3 Mobile Applications
- Staff mobile app (React Native)
- Customer booking app
- Owner dashboard app

## Implementation Approach

### Before Starting Each Phase:
1. **Full System Analysis**
   - Map all related components and services
   - Identify dependencies and connections
   - Review existing code for reusability
   - Plan database schema changes

2. **Research & Best Practices**
   - Industry-specific requirements
   - Compliance and regulations
   - User experience patterns
   - Performance considerations

3. **Technical Planning**
   - API design and endpoints
   - State management approach
   - Database indexing needs
   - Security considerations

### Quality Assurance:
- Unit tests for critical business logic
- Integration tests for workflows
- Performance testing for large datasets
- Security audit for sensitive features

## Current System Architecture Overview

### Core Services:
- **Client Management**: client.service.ts, clientVisit.service.ts
- **Appointment System**: appointment.service.ts, calendar components
- **Staff Management**: staff.service.ts, schedule management
- **Financial System**: finance.service.ts, transaction tracking
- **Inventory**: inventory.service.ts, product management
- **POS**: sale.service.ts, checkout flow

### Key Integrations:
- Firebase Auth for user management
- Firestore for real-time data
- Firebase Storage for images
- Branch-based multi-tenancy
- Role-based access control

### Technical Debt to Address:
- Standardize error handling across services
- Implement proper TypeScript types
- Add loading states consistently
- Improve offline capabilities
- Optimize Firestore queries
>>>>>>> 70b55e49
<|MERGE_RESOLUTION|>--- conflicted
+++ resolved
@@ -1035,8 +1035,6 @@
       ```
     - **Prevention**: Always add all related routes when creating new pages (list, create, edit)
 
-<<<<<<< HEAD
-=======
 30. **MUI Menu anchorEl Invalid Warning**:
     - **Error**: "The `anchorEl` prop provided to the component is invalid. The anchor element should be part of the document layout."
     - **Root Cause**: Single shared Menu component trying to handle anchor elements from multiple components, causing stale references
@@ -1121,7 +1119,6 @@
     - **Additional Fix**: Ensure value is controlled: `value={formData.field || ''}`
     - **Prevention**: Always use shrink={true} on InputLabel when using displayEmpty on Select
 
->>>>>>> 70b55e49
 ### Superadmin Dashboard (2025-07-22 - Evening & 2025-07-23 - Early Morning)
    - ✅ **Secure Access Architecture**:
      - Random 32-character URL hash (e.g., `/sa-7f8e3b2a9c1d4e5f6789abcdef012345/dashboard`)
@@ -1146,8 +1143,6 @@
      - Platform analytics showing real metrics: 9 businesses, 9 users, plan distribution
      - Recent businesses table displaying actual company names (including Arabic names)
      - Revenue tracking and growth calculations from real subscription data
-<<<<<<< HEAD
-=======
    - ✅ **Business Management Interface (2025-07-23)**:
      - **BusinessListPage**: Complete business listing with filtering and search
        - Filter by status (Active, Suspended, Pending, Cancelled)
@@ -1191,7 +1186,6 @@
      - Pricing routes: `/pricing/plans`, `/pricing/overrides`, `/pricing/addons`, `/pricing/promotions`
      - Communications route: `/communications/announcements`
      - Route-based state management (URL changes automatically set filters/tabs)
->>>>>>> 70b55e49
    - ✅ **Pricing System Architecture**:
      - Dynamic pricing plans (Starter: 597 EGP, Professional: 1,797 EGP, Business: 3,897 EGP)
      - Premium add-ons (White-label: 10,000 EGP + 1,000/month, Mobile App: 35,000 EGP + 2,500/month)
@@ -1208,36 +1202,16 @@
      - Audit logging for all superadmin actions
      - Public read access for pricing configs
    - ✅ **Technical Fixes Applied**:
-<<<<<<< HEAD
-     - Fixed missing imports and circular dependencies
-=======
      - Fixed missing imports and circular dependencies (Calendar icon → CalendarToday)
->>>>>>> 70b55e49
      - Simplified analytics queries for better performance
      - Added proper error handling and fallback data
      - Removed external API dependencies that caused connection errors
      - Fixed CompanySubscription interface import issues
-<<<<<<< HEAD
-=======
      - Proper TypeScript types and import statements
->>>>>>> 70b55e49
    - ✅ **Setup Documentation**:
      - Created SUPERADMIN_SETUP.md with detailed instructions
      - Node.js script for creating superadmin users
      - Security best practices and warnings
-<<<<<<< HEAD
-
-## Next Major Features
-- Complete superadmin dashboard implementation (business list, pricing UI, payment integration)
-- Client management system
-- Project tracking
-- Invoice generation
-- Employee management
-- Reports and analytics
-- Calendar integration
-- Notification system
-- File storage
-=======
    
    **Note**: Superadmin system is functional but needs UI/UX enhancements and Arabic language support for production use.
 
@@ -1395,5 +1369,4 @@
 - Implement proper TypeScript types
 - Add loading states consistently
 - Improve offline capabilities
-- Optimize Firestore queries
->>>>>>> 70b55e49
+- Optimize Firestore queries