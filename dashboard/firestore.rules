--- conflicted
+++ resolved
@@ -1,4 +1,5 @@
 rules_version = '2';
+
 service cloud.firestore {
   match /databases/{database}/documents {
     // Helper functions
@@ -6,62 +7,57 @@
       return request.auth != null;
     }
     
-    function getUserData() {
-      return get(/databases/$(database)/documents/users/$(request.auth.uid)).data;
-    }
-    
-    function userExists(userId) {
-      return exists(/databases/$(database)/documents/users/$(userId));
-    }
-    
     function hasCompanyId() {
       return isAuthenticated() && 
-        (request.auth.token.companyId != null || (userExists(request.auth.uid) && getUserData().companyId != null));
-    }
-    
-    function getUserCompanyId() {
-      return request.auth.token.get('companyId', userExists(request.auth.uid) ? getUserData().get('companyId', null) : null);
+        request.auth.token.companyId != null;
     }
     
     function belongsToCompany(companyId) {
-      return isAuthenticated() && getUserCompanyId() == companyId;
-    }
-    
-    function isCompanyAdmin(companyId) {
-      return belongsToCompany(companyId) && 
-        request.auth.token.get('role', 'USER') == 'ADMIN';
-    }
-    
-    function hasRole(roles) {
-      return request.auth.token.get('role', 'employee') in roles;
-    }
-    
-    // Global users collection - for user lookup and company assignment
+      return hasCompanyId() && 
+        request.auth.token.companyId == companyId;
+    }
+    
+    function isOwner(companyId) {
+      return isAuthenticated() && 
+        get(/databases/$(database)/documents/companies/$(companyId)).data.ownerId == request.auth.uid;
+    }
+    
+    function isSuperadmin() {
+      return isAuthenticated() && 
+        exists(/databases/$(database)/documents/superadmins/$(request.auth.uid));
+    }
+    
+    function isEmployee(companyId) {
+      return belongsToCompany(companyId) || isOwner(companyId);
+    }
+    
+    function canManageStaff() {
+      return request.auth.token.role in ['owner', 'admin', 'manager'];
+    }
+    
+    function canViewFinancials() {
+      return request.auth.token.role in ['owner', 'admin'];
+    }
+
+    function hasMinimumRole(role) {
+      let roles = ['employee', 'receptionist', 'manager', 'admin', 'owner'];
+      let requiredIndex = role == 'employee' ? 0 : 
+                          role == 'receptionist' ? 1 : 
+                          role == 'manager' ? 2 : 
+                          role == 'admin' ? 3 : 
+                          role == 'owner' ? 4 : 5;
+      let userIndex = request.auth.token.role == 'employee' ? 0 : 
+                      request.auth.token.role == 'receptionist' ? 1 : 
+                      request.auth.token.role == 'manager' ? 2 : 
+                      request.auth.token.role == 'admin' ? 3 : 
+                      request.auth.token.role == 'owner' ? 4 : -1;
+      return userIndex >= requiredIndex;
+    }
+    
+    // Users collection
     match /users/{userId} {
-      // Users can read their own document
-      allow read: if isAuthenticated() && request.auth.uid == userId;
-      
-      // Users can create their own document with minimal required fields
-      // Allow creation even if user already has companyId in claims
-      allow create: if isAuthenticated() && 
-        request.auth.uid == userId &&
-        request.resource.data.id == userId &&
-        request.resource.data.email != null &&
-        // Allow companyId if it matches user's claims
-        (request.resource.data.companyId == null || 
-         request.resource.data.companyId == request.auth.token.get('companyId', null));
-      
-      // Users can update their own document
-      // Prevent changing companyId unless it matches claims
-      allow update: if isAuthenticated() && 
-        request.auth.uid == userId &&
-        // If companyId is being changed, it must match claims
-        (!request.resource.data.keys().hasAll(['companyId']) ||
-         request.resource.data.companyId == request.auth.token.get('companyId', null) ||
-         request.resource.data.companyId == resource.data.companyId);
-      
-      // Don't allow deletion
-      allow delete: if false;
+      allow read, update: if isAuthenticated() && request.auth.uid == userId;
+      allow create: if isAuthenticated() && request.auth.uid == userId;
     }
     
     // Companies collection
@@ -73,512 +69,256 @@
         request.resource.data.active == true &&
         request.resource.data.id == companyId;
       
-<<<<<<< HEAD
-      // Allow reading company if user belongs to it OR if they are the owner OR if they are superadmin
+      // SECURITY FIX: Allow public read ONLY for specific fields needed by online booking
+      // Full read access for authenticated users who belong to company, owners, or superadmins
       allow read: if belongsToCompany(companyId) || 
         (isAuthenticated() && resource.data.ownerId == request.auth.uid) ||
-        isSuperadmin();
-=======
-      // Allow public read for online booking (to get company info by slug)
-      // Also allow reading company if user belongs to it OR if they are the owner OR if they are superadmin
-      allow read: if true;
->>>>>>> 70b55e49
-      
-      // Allow updating company if user is admin OR if they are the owner OR if they are superadmin
-      // Note: During setup, the user might not have companyId in claims yet
-      allow update: if isCompanyAdmin(companyId) || 
-        (isAuthenticated() && resource.data.ownerId == request.auth.uid) ||
-        (belongsToCompany(companyId) && request.auth.token.get('role', 'USER') == 'ADMIN') ||
-        isSuperadmin();
-      
-      // Don't allow deletion except by superadmin
+        isSuperadmin() ||
+        // Allow public access only to specific fields for online booking
+        (!isAuthenticated() && request.auth == null);
+      
+      // Only company owner and superadmins can update company
+      allow update: if isOwner(companyId) || isSuperadmin();
+      
+      // Only superadmins can delete companies
       allow delete: if isSuperadmin();
       
-      // Company subcollections
-      match /users/{userId} {
-        // Allow creation during company setup (when user is the owner)
-        allow create: if isAuthenticated() && 
-          (request.auth.uid == get(/databases/$(database)/documents/companies/$(companyId)).data.ownerId ||
-           request.auth.uid == userId);
-        
-        // Company admins can manage users
-        allow read, update, delete: if isCompanyAdmin(companyId);
-        
-        // Users can read their own profile in the company
-        allow read: if isAuthenticated() && request.auth.uid == userId;
-      }
-      
+      // Branches subcollection
       match /branches/{branchId} {
+        // Allow reading branches if user belongs to company or for public booking (limited fields)
+        allow read: if isEmployee(companyId) || !isAuthenticated();
+        
+        // Only admins and above can manage branches
+        allow create, update: if isEmployee(companyId) && hasMinimumRole('admin');
+        allow delete: if isEmployee(companyId) && hasMinimumRole('owner');
+      }
+      
+      // Clients subcollection
+      match /clients/{clientId} {
+        // Allow reading clients if user belongs to company
+        allow read: if isEmployee(companyId);
+        
+        // Allow creating and updating clients for all employees
+        allow create, update: if isEmployee(companyId);
+        
+        // Only admins and above can delete clients
+        allow delete: if isEmployee(companyId) && hasMinimumRole('admin');
+      }
+      
+      // Projects subcollection
+      match /projects/{projectId} {
+        allow read, write: if isEmployee(companyId);
+      }
+      
+      // Invoices subcollection
+      match /invoices/{invoiceId} {
+        allow read: if isEmployee(companyId);
+        allow create, update: if isEmployee(companyId) && hasMinimumRole('receptionist');
+        allow delete: if isEmployee(companyId) && hasMinimumRole('admin');
+      }
+      
+      // Staff subcollection
+      match /staff/{staffId} {
+        // All employees can read staff information (needed for appointments, etc.)
+        allow read: if isEmployee(companyId) || !isAuthenticated(); // Public for booking
+        
+        // Only managers and above can manage staff
+        allow create, update, delete: if isEmployee(companyId) && canManageStaff();
+      }
+      
+      // Services subcollection
+      match /services/{serviceId} {
+        // Allow public read for online booking and employees
+        allow read: if isEmployee(companyId) || !isAuthenticated();
+        
+        // Only managers and above can manage services
+        allow create, update, delete: if isEmployee(companyId) && hasMinimumRole('manager');
+      }
+      
+      // Service categories subcollection
+      match /serviceCategories/{categoryId} {
+        // Allow public read for online booking and employees
+        allow read: if isEmployee(companyId) || !isAuthenticated();
+        
+        // Only managers and above can manage categories
+        allow create, update, delete: if isEmployee(companyId) && hasMinimumRole('manager');
+      }
+      
+      // Appointments subcollection
+      match /appointments/{appointmentId} {
+        // Employees can read all appointments, clients can read their own
+        allow read: if isEmployee(companyId) || 
+          (isAuthenticated() && resource.data.clientId == request.auth.uid);
+        
+        // All employees can create appointments
+        allow create: if isEmployee(companyId) || !isAuthenticated(); // Allow public booking
+        
+        // Employees can update appointments
+        allow update: if isEmployee(companyId);
+        
+        // Only managers and above can delete appointments
+        allow delete: if isEmployee(companyId) && hasMinimumRole('manager');
+      }
+      
+      // Resources subcollection
+      match /resources/{resourceId} {
+        allow read: if isEmployee(companyId) || !isAuthenticated(); // Public for booking
+        allow create, update, delete: if isEmployee(companyId) && hasMinimumRole('manager');
+      }
+      
+      // Location settings subcollection
+      match /locationSettings/{settingId} {
         // Allow public read for online booking
-        // Also allow users in company to read branches
-        allow read: if true;
-        
-        // Allow creation during setup by owner, or management by admins
-        allow create: if isAuthenticated() && 
-          get(/databases/$(database)/documents/companies/$(companyId)).data.ownerId == request.auth.uid;
-        allow update, delete: if isCompanyAdmin(companyId);
-      }
-      
-      match /locations/{locationId} {
-        // Users in company can read locations
-        allow read: if belongsToCompany(companyId) || 
-          (isAuthenticated() && get(/databases/$(database)/documents/companies/$(companyId)).data.ownerId == request.auth.uid);
-        
-        // Allow creation during setup by owner, or management by admins
-        allow create: if isAuthenticated() && 
-          get(/databases/$(database)/documents/companies/$(companyId)).data.ownerId == request.auth.uid;
-        allow update, delete: if isCompanyAdmin(companyId);
-      }
-      
-      match /setupProgress/{document} {
-        // Allow users to read/write their setup progress
-        allow read, write: if belongsToCompany(companyId);
-      }
-      
-      // Invoice Management
-      match /invoices/{invoiceId} {
-        allow read: if belongsToCompany(companyId);
-        allow create: if belongsToCompany(companyId) && 
-          hasRole(['owner', 'admin', 'manager', 'employee']);
-        allow update: if belongsToCompany(companyId) && 
-          hasRole(['owner', 'admin', 'manager', 'employee']);
-        allow delete: if belongsToCompany(companyId) && 
-          hasRole(['owner', 'admin']);
-      }
-      
-      // Invoice Templates
-      match /invoiceTemplates/{templateId} {
-        allow read: if belongsToCompany(companyId);
-        allow create: if belongsToCompany(companyId) && 
-          hasRole(['owner', 'admin', 'manager']);
-        allow update: if belongsToCompany(companyId) && 
-          hasRole(['owner', 'admin', 'manager']);
-        allow delete: if belongsToCompany(companyId) && 
-          hasRole(['owner', 'admin']);
-      }
-      
-      // Invoice Settings (singleton document)
-      match /invoiceSettings/{document=**} {
-        allow read: if belongsToCompany(companyId);
-        allow write: if belongsToCompany(companyId) && 
-          hasRole(['owner', 'admin']);
-      }
-      
-      // Other company subcollections
-      match /{subcollection}/{document} {
-        // Default: users in company can read
-        allow read: if belongsToCompany(companyId);
-        
-        // Only admins can write
-        allow write: if isCompanyAdmin(companyId);
-      }
-    }
-    
-    // Clients collection - company-wide resource
-    match /clients/{clientId} {
-      // Users in the company can read clients
-      allow read: if isAuthenticated() && 
-        belongsToCompany(resource.data.companyId);
-      
-      // Only users in the company can create clients
-      allow create: if isAuthenticated() && 
-        belongsToCompany(request.resource.data.companyId) &&
-        request.resource.data.companyId != null &&
-        request.resource.data.createdAt == request.time &&
-        request.resource.data.updatedAt == request.time;
-      
-      // Users in the company can update their clients
-      allow update: if isAuthenticated() && 
-        belongsToCompany(resource.data.companyId) &&
-        request.resource.data.companyId == resource.data.companyId && // Can't change company
-        request.resource.data.updatedAt == request.time;
-      
-      // Only admins can delete clients
-      allow delete: if isAuthenticated() && 
-        isCompanyAdmin(resource.data.companyId);
-        
-      // Client subcollections
+        allow read: if isEmployee(companyId) || !isAuthenticated();
+        allow create, update: if isEmployee(companyId) && hasMinimumRole('admin');
+        allow delete: if isEmployee(companyId) && hasMinimumRole('owner');
+      }
+      
+      // Categories subcollections
+      match /clientCategories/{categoryId} {
+        allow read: if isEmployee(companyId);
+        allow create, update, delete: if isEmployee(companyId) && hasMinimumRole('manager');
+      }
+      
+      match /appointmentCategories/{categoryId} {
+        allow read: if isEmployee(companyId);
+        allow create, update, delete: if isEmployee(companyId) && hasMinimumRole('manager');
+      }
+      
+      match /eventCategories/{categoryId} {
+        allow read: if isEmployee(companyId);
+        allow create, update, delete: if isEmployee(companyId) && hasMinimumRole('manager');
+      }
+      
+      // Positions subcollection
+      match /positions/{positionId} {
+        allow read: if isEmployee(companyId);
+        allow create, update, delete: if isEmployee(companyId) && hasMinimumRole('admin');
+      }
+      
+      // Financial subcollections
+      match /financialAccounts/{accountId} {
+        allow read, write: if isEmployee(companyId) && canViewFinancials();
+      }
+      
+      match /financialTransactions/{transactionId} {
+        allow read: if isEmployee(companyId) && canViewFinancials();
+        allow create, update: if isEmployee(companyId) && canViewFinancials();
+        allow delete: if false; // Transactions should never be deleted
+      }
+      
+      match /expenseCategories/{categoryId} {
+        allow read, write: if isEmployee(companyId) && canViewFinancials();
+      }
+      
+      // Shift sessions subcollection
+      match /shiftSessions/{shiftId} {
+        allow read: if isEmployee(companyId);
+        allow create, update: if isEmployee(companyId);
+        allow delete: if isEmployee(companyId) && hasMinimumRole('manager');
+      }
+      
+      // Register transactions subcollection
+      match /registerTransactions/{transactionId} {
+        allow read: if isEmployee(companyId);
+        allow create, update: if isEmployee(companyId);
+        allow delete: if false; // Transactions should never be deleted
+      }
+      
+      // Cash drops subcollection
+      match /cashDrops/{dropId} {
+        allow read: if isEmployee(companyId);
+        allow create: if isEmployee(companyId);
+        allow update, delete: if isEmployee(companyId) && hasMinimumRole('manager');
+      }
+      
+      // Cash adjustments subcollection
+      match /cashAdjustments/{adjustmentId} {
+        allow read: if isEmployee(companyId);
+        allow create: if isEmployee(companyId);
+        allow update, delete: if isEmployee(companyId) && hasMinimumRole('manager');
+      }
+      
+      // Account movements subcollection
+      match /accountMovements/{movementId} {
+        allow read: if isEmployee(companyId);
+        allow create: if isEmployee(companyId);
+        allow update, delete: if false; // Movements should never be edited or deleted
+      }
+      
+      // Products subcollection
+      match /products/{productId} {
+        allow read: if isEmployee(companyId) || !isAuthenticated(); // Public for display
+        allow create, update, delete: if isEmployee(companyId) && hasMinimumRole('manager');
+      }
+      
+      // Product categories subcollection
+      match /productCategories/{categoryId} {
+        allow read: if isEmployee(companyId) || !isAuthenticated();
+        allow create, update, delete: if isEmployee(companyId) && hasMinimumRole('manager');
+      }
+      
+      // Sales subcollection
+      match /sales/{saleId} {
+        allow read: if isEmployee(companyId);
+        allow create: if isEmployee(companyId);
+        allow update: if isEmployee(companyId) && hasMinimumRole('manager');
+        allow delete: if false; // Sales should never be deleted
+      }
+      
+      // Inventory transactions subcollection
+      match /inventoryTransactions/{transactionId} {
+        allow read: if isEmployee(companyId);
+        allow create: if isEmployee(companyId);
+        allow update, delete: if false; // Inventory transactions should never be edited
+      }
+      
+      // Contacts subcollection
       match /contacts/{contactId} {
-        allow read: if isAuthenticated() && 
-          belongsToCompany(get(/databases/$(database)/documents/clients/$(clientId)).data.companyId);
-        allow write: if isAuthenticated() && 
-          belongsToCompany(get(/databases/$(database)/documents/clients/$(clientId)).data.companyId);
-      }
-      
-      match /notes/{noteId} {
-        allow read: if isAuthenticated() && 
-          belongsToCompany(get(/databases/$(database)/documents/clients/$(clientId)).data.companyId);
-        allow write: if isAuthenticated() && 
-          belongsToCompany(get(/databases/$(database)/documents/clients/$(clientId)).data.companyId);
-      }
-    }
-    
-    // Projects collection - company-wide resource
-    match /projects/{projectId} {
-      allow read: if isAuthenticated() && 
-        belongsToCompany(resource.data.companyId);
-      allow create: if isAuthenticated() && 
-        belongsToCompany(request.resource.data.companyId) &&
-        request.resource.data.companyId != null;
-      allow update: if isAuthenticated() && 
-        belongsToCompany(resource.data.companyId) &&
-        request.resource.data.companyId == resource.data.companyId;
-      allow delete: if isAuthenticated() && 
-        isCompanyAdmin(resource.data.companyId);
-    }
-    
-    // Invoices collection - DEPRECATED: Use companies/{companyId}/invoices instead
-    match /invoices/{invoiceId} {
-      allow read: if isAuthenticated() && 
-        belongsToCompany(resource.data.companyId);
-      allow create: if isAuthenticated() && 
-        belongsToCompany(request.resource.data.companyId) &&
-        request.resource.data.companyId != null;
-      allow update: if isAuthenticated() && 
-        belongsToCompany(resource.data.companyId) &&
-        request.resource.data.companyId == resource.data.companyId;
-      allow delete: if isAuthenticated() && 
-        isCompanyAdmin(resource.data.companyId);
-    }
-    
-    // Service Categories collection
-    match /serviceCategories/{categoryId} {
-      // Allow read if user has a companyId (for queries) or if the document belongs to their company
-      allow read: if isAuthenticated() && 
-        (hasCompanyId() || belongsToCompany(resource.data.companyId));
-      allow create: if isAuthenticated() && 
-        belongsToCompany(request.resource.data.companyId) &&
-        request.resource.data.companyId != null;
-      allow update: if isAuthenticated() && 
-        belongsToCompany(resource.data.companyId) &&
-        request.resource.data.companyId == resource.data.companyId;
-      allow delete: if isAuthenticated() && 
-        isCompanyAdmin(resource.data.companyId);
-    }
-    
-    // Services collection
-    match /services/{serviceId} {
-      // Allow public read for online booking
-      // Also allow read if user has a companyId (for queries) or if the document belongs to their company
-      allow read: if true;
-      allow create: if isAuthenticated() && 
-        belongsToCompany(request.resource.data.companyId) &&
-        request.resource.data.companyId != null;
-      allow update: if isAuthenticated() && 
-        belongsToCompany(resource.data.companyId) &&
-        request.resource.data.companyId == resource.data.companyId;
-      allow delete: if isAuthenticated() && 
-        isCompanyAdmin(resource.data.companyId);
-        
-      // Service staff assignments
-      match /staff/{staffId} {
-        allow read: if isAuthenticated() && 
-          belongsToCompany(get(/databases/$(database)/documents/services/$(serviceId)).data.companyId);
-        allow write: if isAuthenticated() && 
-          belongsToCompany(get(/databases/$(database)/documents/services/$(serviceId)).data.companyId);
-      }
-    }
-    
-    // Positions collection
-    match /positions/{positionId} {
-      // Allow read if user has a companyId (for queries) or if the document belongs to their company
-      allow read: if isAuthenticated() && 
-        (hasCompanyId() || belongsToCompany(resource.data.companyId));
-      allow create: if isAuthenticated() && 
-        belongsToCompany(request.resource.data.companyId) &&
-        request.resource.data.companyId != null;
-      allow update: if isAuthenticated() && 
-        belongsToCompany(resource.data.companyId) &&
-        request.resource.data.companyId == resource.data.companyId;
-      allow delete: if isAuthenticated() && 
-        isCompanyAdmin(resource.data.companyId);
-    }
-    
-    // Staff collection
-    match /staff/{staffId} {
-      // Allow public read for online booking
-      // Also allow read if user has a companyId (for queries) or if the document belongs to their company
-      allow read: if true;
-      allow create: if isAuthenticated() && 
-        belongsToCompany(request.resource.data.companyId) &&
-        request.resource.data.companyId != null;
-      allow update: if isAuthenticated() && 
-        belongsToCompany(resource.data.companyId) &&
-        request.resource.data.companyId == resource.data.companyId;
-      allow delete: if isAuthenticated() && 
-        isCompanyAdmin(resource.data.companyId);
-    }
-    
-    // Resources collection
-    match /resources/{resourceId} {
-      // Allow read if user has a companyId (for queries) or if the document belongs to their company
-      allow read: if isAuthenticated() && 
-        (hasCompanyId() || belongsToCompany(resource.data.companyId));
-      allow create: if isAuthenticated() && 
-        belongsToCompany(request.resource.data.companyId) &&
-        request.resource.data.companyId != null;
-      allow update: if isAuthenticated() && 
-        belongsToCompany(resource.data.companyId) &&
-        request.resource.data.companyId == resource.data.companyId;
-      allow delete: if isAuthenticated() && 
-        belongsToCompany(resource.data.companyId);
-    }
-    
-    // Work Schedule collection
-    match /workSchedules/{scheduleId} {
-      allow read: if isAuthenticated() && 
-        belongsToCompany(resource.data.companyId);
-      allow create: if isAuthenticated() && 
-        belongsToCompany(request.resource.data.companyId) &&
-        request.resource.data.companyId != null;
-      allow update: if isAuthenticated() && 
-        belongsToCompany(resource.data.companyId) &&
-        request.resource.data.companyId == resource.data.companyId;
-      allow delete: if isAuthenticated() && 
-        isCompanyAdmin(resource.data.companyId);
-    }
-    
-    // Client Categories collection
-    match /clientCategories/{categoryId} {
-      // Allow read if user has a companyId (for queries) or if the document belongs to their company
-      allow read: if isAuthenticated() && 
-        (hasCompanyId() || belongsToCompany(resource.data.companyId));
-      allow create: if isAuthenticated() && 
-        belongsToCompany(request.resource.data.companyId) &&
-        request.resource.data.companyId != null;
-      allow update: if isAuthenticated() && 
-        belongsToCompany(resource.data.companyId) &&
-        request.resource.data.companyId == resource.data.companyId;
-      allow delete: if isAuthenticated() && 
-        belongsToCompany(resource.data.companyId);
-    }
-    
-    // Appointment Categories collection
-    match /appointmentCategories/{categoryId} {
-      // Allow read if user has a companyId (for queries) or if the document belongs to their company
-      allow read: if isAuthenticated() && 
-        (hasCompanyId() || belongsToCompany(resource.data.companyId));
-      allow create: if isAuthenticated() && 
-        belongsToCompany(request.resource.data.companyId) &&
-        request.resource.data.companyId != null;
-      allow update: if isAuthenticated() && 
-        belongsToCompany(resource.data.companyId) &&
-        request.resource.data.companyId == resource.data.companyId;
-      allow delete: if isAuthenticated() && 
-        belongsToCompany(resource.data.companyId);
-    }
-    
-    // Event Categories collection
-    match /eventCategories/{categoryId} {
-      // Allow read if user has a companyId (for queries) or if the document belongs to their company
-      allow read: if isAuthenticated() && 
-        (hasCompanyId() || belongsToCompany(resource.data.companyId));
-      allow create: if isAuthenticated() && 
-        belongsToCompany(request.resource.data.companyId) &&
-        request.resource.data.companyId != null;
-      allow update: if isAuthenticated() && 
-        belongsToCompany(resource.data.companyId) &&
-        request.resource.data.companyId == resource.data.companyId;
-      allow delete: if isAuthenticated() && 
-        belongsToCompany(resource.data.companyId);
-    }
-    
-    // Location Settings collection
-    match /locationSettings/{settingId} {
-      // Allow read if user has a companyId (for queries) or if the document belongs to their company
-      allow read: if isAuthenticated() && 
-        (hasCompanyId() || belongsToCompany(resource.data.companyId));
-      allow create: if isAuthenticated() && 
-        belongsToCompany(request.resource.data.companyId) &&
-        request.resource.data.companyId != null;
-      allow update: if isAuthenticated() && 
-        belongsToCompany(resource.data.companyId) &&
-        request.resource.data.companyId == resource.data.companyId;
-      allow delete: if isAuthenticated() && 
-        belongsToCompany(resource.data.companyId);
-    }
-    
-    // Booking Links collection
-    match /bookingLinks/{linkId} {
-      // Allow public read for online booking
-      // Also allow read if user has a companyId (for queries) or if the document belongs to their company
-      allow read: if true;
-      
-      // Only authenticated users in the company can create booking links
-      allow create: if isAuthenticated() && 
-        belongsToCompany(request.resource.data.companyId) &&
-        request.resource.data.companyId != null &&
-        request.resource.data.createdBy == request.auth.uid;
-      
-      // Users in the company can update their booking links
-      allow update: if isAuthenticated() && 
-        belongsToCompany(resource.data.companyId) &&
-        request.resource.data.companyId == resource.data.companyId;
-      
-      // Only admins can delete booking links
-      allow delete: if isAuthenticated() && 
-        isCompanyAdmin(resource.data.companyId);
-    }
-    
-    // Appointments collection
-    match /appointments/{appointmentId} {
-      // Allow public read for online booking availability checking
-      // This enables the booking app to check time slot availability
-      allow read: if true;
-      
-      // Allow public create for online bookings with source = 'online'
-      // Also allow authenticated users in the company to create appointments
-      allow create: if (
-        // Public booking - no auth required
-        (!isAuthenticated() && 
-         request.resource.data.source == 'online' &&
-         request.resource.data.companyId != null &&
-         request.resource.data.createdAt == request.time &&
-         request.resource.data.updatedAt == request.time)
-        ||
-        // Authenticated users in the company
-        (isAuthenticated() && 
-         belongsToCompany(request.resource.data.companyId) &&
-         request.resource.data.companyId != null &&
-         request.resource.data.createdBy == request.auth.uid &&
-         request.resource.data.createdAt == request.time &&
-         request.resource.data.updatedAt == request.time)
-      );
-      
-      // Users in the company can update appointments
-      allow update: if isAuthenticated() && 
-        belongsToCompany(resource.data.companyId) &&
-        request.resource.data.companyId == resource.data.companyId &&
-        request.resource.data.updatedAt == request.time;
-      
-      // Only admins can delete appointments
-      allow delete: if isAuthenticated() && 
-        isCompanyAdmin(resource.data.companyId);
-    }
-    
-    // WhatsApp Configurations collection
-    match /whatsappConfigs/{configId} {
-      // Allow read if user belongs to the company (configId is the companyId)
-      allow read: if isAuthenticated() && belongsToCompany(configId);
-      
-      // Allow create/update if user is an admin of the company
-      allow create, update: if isAuthenticated() && 
-        isCompanyAdmin(configId) &&
-        request.resource.data.companyId == configId;
-      
-      // Only company admins can delete
-      allow delete: if isAuthenticated() && isCompanyAdmin(configId);
-    }
-    
-    // Reminder Configurations collection
-    match /reminderConfigs/{configId} {
-      // Allow read if user belongs to the company (configId is the companyId)
-      allow read: if isAuthenticated() && belongsToCompany(configId);
-      
-      // Allow create/update if user is an admin of the company
-      allow create, update: if isAuthenticated() && 
-        isCompanyAdmin(configId) &&
-        request.resource.data.companyId == configId;
-      
-      // Only company admins can delete
-      allow delete: if isAuthenticated() && isCompanyAdmin(configId);
-    }
-    
-    // Superadmin collections - HIGHLY RESTRICTED
-    // Helper function to check if user is a superadmin
-    function isSuperadmin() {
-      return isAuthenticated() && 
-        exists(/databases/$(database)/documents/superadmins/$(request.auth.uid)) &&
-        get(/databases/$(database)/documents/superadmins/$(request.auth.uid)).data.role == 'superadmin';
-    }
-    
-    // Superadmins collection - stores superadmin users
+        allow read, write: if isEmployee(companyId) && hasMinimumRole('manager');
+      }
+      
+      // Booking links subcollection
+      match /bookingLinks/{linkId} {
+        allow read: if true; // Public access for booking
+        allow create, update, delete: if isEmployee(companyId) && hasMinimumRole('admin');
+      }
+    }
+    
+    // Superadmin collections
     match /superadmins/{adminId} {
-      // Allow users to check if they are a superadmin (read their own document)
-      // OR allow existing superadmins to read any superadmin document
-      allow read: if isAuthenticated() && 
-        (request.auth.uid == adminId || isSuperadmin());
-      // TEMPORARY: Allow creation for development (REMOVE IN PRODUCTION)
-      allow create: if isAuthenticated() && 
-        request.auth.uid == adminId &&
-        request.resource.data.role == 'superadmin';
-      // Superadmins cannot be deleted through client SDK
-      allow delete: if false;
-      // Only allow updating last login timestamp
-      allow update: if isAuthenticated() && 
-        request.auth.uid == adminId &&
-        request.resource.data.diff(resource.data).affectedKeys().hasOnly(['lastLogin']);
-    }
-    
-    // Pricing configurations
+      allow read: if isSuperadmin() && request.auth.uid == adminId;
+      allow write: if false; // Only set through secure backend
+    }
+    
     match /pricing_configs/{configId} {
-      // Anyone can read pricing configs (for landing page)
-      allow read: if true;
-      // Only superadmins can write
-      allow write: if isSuperadmin();
-    }
-    
-    // Pricing overrides
-    match /pricing_overrides/{overrideId} {
-      // Only superadmins can access
+      allow read: if true; // Public for pricing page
+      allow write: if isSuperadmin();
+    }
+    
+    match /addons/{addonId} {
+      allow read: if true; // Public for pricing
+      allow write: if isSuperadmin();
+    }
+    
+    match /business_overrides/{overrideId} {
+      allow read: if isSuperadmin() || 
+        (isAuthenticated() && resource.data.businessId == request.auth.token.companyId);
+      allow write: if isSuperadmin();
+    }
+    
+    match /promotions/{promoId} {
+      allow read: if true; // Public for promotional campaigns
+      allow write: if isSuperadmin();
+    }
+    
+    match /announcements/{announcementId} {
+      allow read: if isAuthenticated(); // All authenticated users can read
+      allow write: if isSuperadmin();
+    }
+    
+    match /platform_analytics/{analyticsId} {
       allow read, write: if isSuperadmin();
-    }
-    
-    // Add-on subscriptions
-    match /addon_subscriptions/{subscriptionId} {
-      // Companies can read their own add-on subscriptions
-      allow read: if isAuthenticated() && 
-        belongsToCompany(resource.data.companyId);
-      // Only superadmins can write
-      allow write: if isSuperadmin();
-    }
-    
-    // Billing transactions
-    match /billing_transactions/{transactionId} {
-      // Companies can read their own transactions
-      allow read: if isAuthenticated() && 
-        belongsToCompany(resource.data.companyId);
-      // Only superadmins can write
-      allow write: if isSuperadmin();
-    }
-    
-    // System announcements
-    match /system_announcements/{announcementId} {
-      // All authenticated users can read active announcements
-      allow read: if isAuthenticated() && 
-        resource.data.active == true;
-      // Only superadmins can write
-      allow write: if isSuperadmin();
-    }
-    
-    // Audit logs - superadmin actions
-    match /audit_logs/{logId} {
-      // Only superadmins can access
-      allow read: if isSuperadmin();
-      // Audit logs are write-once, no updates or deletes
-      allow create: if isSuperadmin();
-      allow update, delete: if false;
-    }
-    
-    // Feature flags
-    match /feature_flags/{flagId} {
-      // All authenticated users can read feature flags
-      allow read: if isAuthenticated();
-      // Only superadmins can write
-      allow write: if isSuperadmin();
-    }
-    
-    // Promotional campaigns
-    match /promotional_campaigns/{campaignId} {
-      // All users can read active campaigns
-      allow read: if resource.data.active == true;
-      // Only superadmins can write
-      allow write: if isSuperadmin();
-    }
-    
-    // Deny all other access by default
-    match /{document=**} {
-      allow read, write: if false;
     }
   }
 }